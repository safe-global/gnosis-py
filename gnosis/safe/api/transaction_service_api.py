import logging
import time
from typing import Any, Dict, List, Optional, Tuple, Union

from eth_account.signers.local import LocalAccount
from eth_typing import ChecksumAddress, HexStr
from hexbytes import HexBytes
from web3 import Web3

from gnosis.eth import EthereumNetwork
from gnosis.safe import SafeTx

from .base_api import SafeAPIException, SafeBaseAPI

logger = logging.getLogger(__name__)


class TransactionServiceApi(SafeBaseAPI):
    URL_BY_NETWORK = {
        EthereumNetwork.ARBITRUM_ONE: "https://safe-transaction-arbitrum.safe.global",
        EthereumNetwork.AURORA_MAINNET: "https://safe-transaction-aurora.safe.global",
        EthereumNetwork.AVALANCHE_C_CHAIN: "https://safe-transaction-avalanche.safe.global",
        EthereumNetwork.BASE_MAINNET: "https://safe-transaction-base.safe.global",
        EthereumNetwork.BASE_GOERLI_TESTNET: "https://safe-transaction-base-testnet.safe.global",
        EthereumNetwork.BINANCE_SMART_CHAIN_MAINNET: "https://safe-transaction-bsc.safe.global",
        EthereumNetwork.CELO_MAINNET: "https://safe-transaction-celo.safe.global",
        EthereumNetwork.GNOSIS: "https://safe-transaction-gnosis-chain.safe.global",
        EthereumNetwork.GOERLI: "https://safe-transaction-goerli.safe.global",
        EthereumNetwork.MAINNET: "https://safe-transaction-mainnet.safe.global",
        EthereumNetwork.OPTIMISM: "https://safe-transaction-optimism.safe.global",
        EthereumNetwork.POLYGON: "https://safe-transaction-polygon.safe.global",
        EthereumNetwork.ZKSYNC_V2: "https://safe-transaction-zksync.safe.global",
        EthereumNetwork.POLYGON_ZKEVM: "https://safe-transaction-zkevm.safe.global",
    }

    @classmethod
    def create_delegate_message_hash(cls, delegate_address: ChecksumAddress) -> str:
        totp = int(time.time()) // 3600
        hash_to_sign = Web3.keccak(text=delegate_address + str(totp))
        return hash_to_sign

    @classmethod
    def data_decoded_to_text(cls, data_decoded: Dict[str, Any]) -> Optional[str]:
        """
        Decoded data decoded to text
        :param data_decoded:
        :return:
        """
        if not data_decoded:
            return None

        method = data_decoded["method"]
        parameters = data_decoded.get("parameters", [])
        text = ""
        for (
            parameter
        ) in parameters:  # Multisend or executeTransaction from another Safe
            if "decodedValue" in parameter:
                text += (
                    method
                    + ":\n - "
                    + "\n - ".join(
                        [
                            cls.data_decoded_to_text(
                                decoded_value.get("decodedData", {})
                            )
                            for decoded_value in parameter.get("decodedValue", {})
                        ]
                    )
                    + "\n"
                )
        if text:
            return text.strip()
        else:
            return (
                method
                + ": "
                + ",".join([str(parameter["value"]) for parameter in parameters])
            )

    @classmethod
    def parse_signatures(cls, raw_tx: Dict[str, Any]) -> Optional[bytes]:
        """
        Parse signatures in `confirmations` list to build a valid signature (owners must be sorted lexicographically)

        :param raw_tx:
        :return: Valid signature with signatures sorted lexicographically
        """
        if raw_tx["signatures"]:
            # Tx was executed and signatures field is populated
            return raw_tx["signatures"]
        elif raw_tx["confirmations"]:
            # Parse offchain transactions
            return b"".join(
                [
                    HexBytes(confirmation["signature"])
                    for confirmation in sorted(
                        raw_tx["confirmations"], key=lambda x: int(x["owner"], 16)
                    )
                    if confirmation["signatureType"] == "EOA"
                ]
            )

    def get_balances(self, safe_address: str) -> List[Dict[str, Any]]:
        response = self._get_request(f"/api/v1/safes/{safe_address}/balances/")
        if not response.ok:
            raise SafeAPIException(f"Cannot get balances: {response.content}")
        return response.json()

    def get_safe_transaction(
        self, safe_tx_hash: Union[bytes, HexStr]
    ) -> Tuple[SafeTx, Optional[HexBytes]]:
        """
        :param safe_tx_hash:
        :return: SafeTx and `tx-hash` if transaction was executed
        """
        safe_tx_hash = HexBytes(safe_tx_hash).hex()
        response = self._get_request(f"/api/v1/multisig-transactions/{safe_tx_hash}/")
        if not response.ok:
            raise SafeAPIException(
                f"Cannot get transaction with safe-tx-hash={safe_tx_hash}: {response.content}"
            )

        result = response.json()
        signatures = self.parse_signatures(result)
        if not self.ethereum_client:
            logger.warning(
                "EthereumClient should be defined to get a executable SafeTx"
            )
        safe_tx = SafeTx(
            self.ethereum_client,
            result["safe"],
            result["to"],
            int(result["value"]),
            HexBytes(result["data"]) if result["data"] else b"",
            int(result["operation"]),
            int(result["safeTxGas"]),
            int(result["baseGas"]),
            int(result["gasPrice"]),
            result["gasToken"],
            result["refundReceiver"],
            signatures=signatures if signatures else b"",
            safe_nonce=int(result["nonce"]),
            chain_id=self.network.value,
        )
        tx_hash = (
            HexBytes(result["transactionHash"]) if result["transactionHash"] else None
        )
        if tx_hash:
            safe_tx.tx_hash = tx_hash
        return safe_tx, tx_hash

    def get_transactions(self, safe_address: ChecksumAddress) -> List[Dict[str, Any]]:
        response = self._get_request(
            f"/api/v1/safes/{safe_address}/multisig-transactions/"
        )
        if not response.ok:
            raise SafeAPIException(f"Cannot get transactions: {response.content}")
        return response.json().get("results", [])

<<<<<<< HEAD
    def get_delegates(self, safe_address: ChecksumAddress) -> List[Dict[str, Any]]:
        response = self._get_request(f"/api/v1/safes/{safe_address}/delegates/")
=======
    def get_delegates(self, safe_address: str) -> List[Dict[str, Any]]:
        response = self._get_request(f"/api/v1/delegates/?safe={safe_address}")
>>>>>>> 16269990
        if not response.ok:
            raise SafeAPIException(f"Cannot get delegates: {response.content}")
        return response.json().get("results", [])

    def post_signatures(self, safe_tx_hash: bytes, signatures: bytes) -> bool:
        safe_tx_hash = HexBytes(safe_tx_hash).hex()
        response = self._post_request(
            f"/api/v1/multisig-transactions/{safe_tx_hash}/confirmations/",
            payload={"signature": HexBytes(signatures).hex()},
        )
        if not response.ok:
            raise SafeAPIException(
                f"Cannot post signatures for tx with safe-tx-hash={safe_tx_hash}: {response.content}"
            )
        return True

    def add_delegate(
        self,
        safe_address: ChecksumAddress,
        delegate_address: ChecksumAddress,
        label: str,
        signer_account: LocalAccount,
    ) -> bool:
        hash_to_sign = self.create_delegate_message_hash(delegate_address)
        signature = signer_account.signHash(hash_to_sign)
        add_payload = {
            "safe": safe_address,
            "delegate": delegate_address,
            "signature": signature.signature.hex(),
            "label": label,
        }
        response = self._post_request(
            f"/api/v1/safes/{safe_address}/delegates/", add_payload
        )
        if not response.ok:
            raise SafeAPIException(f"Cannot add delegate: {response.content}")
        return True

    def remove_delegate(
        self,
        safe_address: ChecksumAddress,
        delegate_address: ChecksumAddress,
        signer_account: LocalAccount,
    ) -> bool:
        hash_to_sign = self.create_delegate_message_hash(delegate_address)
        signature = signer_account.signHash(hash_to_sign)
        remove_payload = {"signature": signature.signature.hex()}
        response = self._delete_request(
            f"/api/v1/safes/{safe_address}/delegates/{delegate_address}/",
            remove_payload,
        )
        if not response.ok:
            raise SafeAPIException(f"Cannot remove delegate: {response.content}")
        return True

    def post_transaction(self, safe_tx: SafeTx) -> bool:
        random_sender = "0x0000000000000000000000000000000000000002"
        sender = safe_tx.sorted_signers[0] if safe_tx.sorted_signers else random_sender
        data = {
            "to": safe_tx.to,
            "value": safe_tx.value,
            "data": safe_tx.data.hex() if safe_tx.data else None,
            "operation": safe_tx.operation,
            "gasToken": safe_tx.gas_token,
            "safeTxGas": safe_tx.safe_tx_gas,
            "baseGas": safe_tx.base_gas,
            "gasPrice": safe_tx.gas_price,
            "refundReceiver": safe_tx.refund_receiver,
            "nonce": safe_tx.safe_nonce,
            "contractTransactionHash": safe_tx.safe_tx_hash.hex(),
            "sender": sender,
            "signature": safe_tx.signatures.hex() if safe_tx.signatures else None,
            "origin": "Safe-CLI",
        }
        response = self._post_request(
            f"/api/v1/safes/{safe_tx.safe_address}/multisig-transactions/", data
        )
        if not response.ok:
            raise SafeAPIException(f"Error posting transaction: {response.content}")
        return True<|MERGE_RESOLUTION|>--- conflicted
+++ resolved
@@ -158,13 +158,8 @@
             raise SafeAPIException(f"Cannot get transactions: {response.content}")
         return response.json().get("results", [])
 
-<<<<<<< HEAD
     def get_delegates(self, safe_address: ChecksumAddress) -> List[Dict[str, Any]]:
-        response = self._get_request(f"/api/v1/safes/{safe_address}/delegates/")
-=======
-    def get_delegates(self, safe_address: str) -> List[Dict[str, Any]]:
         response = self._get_request(f"/api/v1/delegates/?safe={safe_address}")
->>>>>>> 16269990
         if not response.ok:
             raise SafeAPIException(f"Cannot get delegates: {response.content}")
         return response.json().get("results", [])
