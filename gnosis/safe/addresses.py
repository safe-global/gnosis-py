--- conflicted
+++ resolved
@@ -754,7 +754,6 @@
         ("0x3E5c63644E683549055b9Be8653de26E0B4CD36E", 2610515, "1.3.0+L2"),
         ("0xd9Db270c1B5E3Bd161E8c8503c55cEABeE709552", 2610520, "1.3.0"),
     ],
-<<<<<<< HEAD
     EthereumNetwork.OP_SEPOLIA_TESTNET: [
         ("0x29fcB43b46531BcA003ddC8FCB67FFE91900C762", 7162879, "1.4.1+L2"),
         ("0x41675C099F32341bf84BFc5382aF534df5C7461a", 7162883, "1.4.1"),
@@ -791,39 +790,43 @@
         (
             "0xfb1bffC9d739B8D520DaF37dF666da4C687191EA",
             9375471,
-=======
+            "1.3.0+L2",
+        ),  # safe singleton address
+        (
+            "0x3E5c63644E683549055b9Be8653de26E0B4CD36E",
+            1948156,
+            "1.3.0+L2",
+        ),  # default singleton address
+        (
+            "0x69f4D1788e39c87893C980c06EdF4b7f686e2938",
+            9375476,
+            "1.3.0",
+        ),  # safe singleton address
+        (
+            "0xd9Db270c1B5E3Bd161E8c8503c55cEABeE709552",
+            1948159,
+            "1.3.0",
+        ),  # default singleton address
+    ],
     EthereumNetwork.ZORA_SEPOLIA_TESTNET: [
         (
             "0xfb1bffC9d739B8D520DaF37dF666da4C687191EA",
             4265431,
->>>>>>> 4201c26f
-            "1.3.0+L2",
-        ),  # safe singleton address
-        (
-            "0x3E5c63644E683549055b9Be8653de26E0B4CD36E",
-<<<<<<< HEAD
-            1948156,
-=======
+            "1.3.0+L2",
+        ),  # safe singleton address
+        (
+            "0x3E5c63644E683549055b9Be8653de26E0B4CD36E",
             46719,
->>>>>>> 4201c26f
-            "1.3.0+L2",
-        ),  # default singleton address
-        (
-            "0x69f4D1788e39c87893C980c06EdF4b7f686e2938",
-<<<<<<< HEAD
-            9375476,
-=======
+            "1.3.0+L2",
+        ),  # default singleton address
+        (
+            "0x69f4D1788e39c87893C980c06EdF4b7f686e2938",
             4265435,
->>>>>>> 4201c26f
-            "1.3.0",
-        ),  # safe singleton address
-        (
-            "0xd9Db270c1B5E3Bd161E8c8503c55cEABeE709552",
-<<<<<<< HEAD
-            1948159,
-=======
+            "1.3.0",
+        ),  # safe singleton address
+        (
+            "0xd9Db270c1B5E3Bd161E8c8503c55cEABeE709552",
             46722,
->>>>>>> 4201c26f
             "1.3.0",
         ),  # default singleton address
     ],
@@ -1304,7 +1307,6 @@
     EthereumNetwork.MODE: [
         ("0xa6B71E26C5e0845f74c812102Ca7114b6a896AB2", 2610484),  # v1.3.0
     ],
-<<<<<<< HEAD
     EthereumNetwork.OP_SEPOLIA_TESTNET: [
         ("0x4e1DCf7AD4e460CfD30791CCC4F9c8a4f820ec67", 7162843),  # v1.4.1
         (
@@ -1330,7 +1332,8 @@
         (
             "0xa6B71E26C5e0845f74c812102Ca7114b6a896AB2",
             1948140,
-=======
+        ),  # v1.3.0 default singleton address
+    ],
     EthereumNetwork.ZORA_SEPOLIA_TESTNET: [
         (
             "0xC22834581EbC8527d974F8a1c97E1bEA4EF910BC",
@@ -1339,7 +1342,6 @@
         (
             "0xa6B71E26C5e0845f74c812102Ca7114b6a896AB2",
             46699,
->>>>>>> 4201c26f
         ),  # v1.3.0 default singleton address
     ],
 }