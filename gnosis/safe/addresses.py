--- conflicted
+++ resolved
@@ -268,7 +268,6 @@
         ("0xfb1bffC9d739B8D520DaF37dF666da4C687191EA", 22172521, "1.3.0+L2"),
         ("0x69f4D1788e39c87893C980c06EdF4b7f686e2938", 22172524, "1.3.0"),
     ],
-<<<<<<< HEAD
     EthereumNetwork.VELAS_EVM_MAINNET: [
         ("0xfb1bffC9d739B8D520DaF37dF666da4C687191EA", 27572492, "1.3.0+L2"),
         ("0x69f4D1788e39c87893C980c06EdF4b7f686e2938", 27572642, "1.3.0"),
@@ -276,7 +275,6 @@
     EthereumNetwork.VELAS_EVM_TESTNET: [
         ("0xfb1bffC9d739B8D520DaF37dF666da4C687191EA", 27572492, "1.3.0+L2"),
         ("0x69f4D1788e39c87893C980c06EdF4b7f686e2938", 27572642, "1.3.0"),
-=======
     EthereumNetwork.WEMIX3_0_MAINNET: [
         ("0xfb1bffC9d739B8D520DaF37dF666da4C687191EA", 12651754, "1.3.0+L2"),
         ("0x69f4D1788e39c87893C980c06EdF4b7f686e2938", 12651757, "1.3.0"),
@@ -284,7 +282,6 @@
     EthereumNetwork.WEMIX3_0_TESTNET: [
         ("0xfb1bffC9d739B8D520DaF37dF666da4C687191EA", 20834033, "1.3.0+L2"),
         ("0x69f4D1788e39c87893C980c06EdF4b7f686e2938", 20834039, "1.3.0"),
->>>>>>> 1ff7acd0
     ],
 }
 
@@ -482,18 +479,15 @@
     EthereumNetwork.IOTEX_NETWORK_MAINNET: [
         ("0xC22834581EbC8527d974F8a1c97E1bEA4EF910BC", 22172504),  # v1.3.0
     ],
-<<<<<<< HEAD
     EthereumNetwork.VELAS_EVM_MAINNET: [
         ("0xC22834581EbC8527d974F8a1c97E1bEA4EF910BC", 27571962),  # v1.3.0
     ],
     EthereumNetwork.VELAS_EVM_TESTNET: [
         ("0xC22834581EbC8527d974F8a1c97E1bEA4EF910BC", 27571962),  # v1.3.0
-=======
     EthereumNetwork.WEMIX3_0_MAINNET: [
         ("0xC22834581EbC8527d974F8a1c97E1bEA4EF910BC", 12651730),  # v1.3.0
     ],
     EthereumNetwork.WEMIX3_0_TESTNET: [
         ("0xC22834581EbC8527d974F8a1c97E1bEA4EF910BC", 20833988),  # v1.3.0
->>>>>>> 1ff7acd0
     ],
 }