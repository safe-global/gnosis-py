--- conflicted
+++ resolved
@@ -843,24 +843,22 @@
         ("0x3E5c63644E683549055b9Be8653de26E0B4CD36E", 136482, "1.3.0+L2"),
         ("0xd9Db270c1B5E3Bd161E8c8503c55cEABeE709552", 136484, "1.3.0"),
     ],
-<<<<<<< HEAD
+    EthereumNetwork.BERACHAIN_ARTIO: [
+        ("0x3E5c63644E683549055b9Be8653de26E0B4CD36E", 379846, "1.3.0+L2"),
+        ("0xd9Db270c1B5E3Bd161E8c8503c55cEABeE709552", 380093, "1.3.0"),
+    ],
+    EthereumNetwork.SEI_DEVNET: [
+        ("0xfb1bffC9d739B8D520DaF37dF666da4C687191EA", 4552451, "1.3.0+L2"),
+        ("0x69f4D1788e39c87893C980c06EdF4b7f686e2938", 4552489, "1.3.0"),
+    ],
+    EthereumNetwork.LISK_SEPOLIA_TESTNET: [
+        ("0x3E5c63644E683549055b9Be8653de26E0B4CD36E", 657757, "1.3.0+L2"),
+        ("0xd9Db270c1B5E3Bd161E8c8503c55cEABeE709552", 657761, "1.3.0"),
+    ],  
     EthereumNetwork.BOTANIX_TESTNET: [
         ("0x29fcB43b46531BcA003ddC8FCB67FFE91900C762", 165429, "1.4.1+L2"),
         ("0x41675C099F32341bf84BFc5382aF534df5C7461a", 165430, "1.4.1"),
-=======
-    EthereumNetwork.BERACHAIN_ARTIO: [
-        ("0x3E5c63644E683549055b9Be8653de26E0B4CD36E", 379846, "1.3.0+L2"),
-        ("0xd9Db270c1B5E3Bd161E8c8503c55cEABeE709552", 380093, "1.3.0"),
-    ],
-    EthereumNetwork.SEI_DEVNET: [
-        ("0xfb1bffC9d739B8D520DaF37dF666da4C687191EA", 4552451, "1.3.0+L2"),
-        ("0x69f4D1788e39c87893C980c06EdF4b7f686e2938", 4552489, "1.3.0"),
-    ],
-    EthereumNetwork.LISK_SEPOLIA_TESTNET: [
-        ("0x3E5c63644E683549055b9Be8653de26E0B4CD36E", 657757, "1.3.0+L2"),
-        ("0xd9Db270c1B5E3Bd161E8c8503c55cEABeE709552", 657761, "1.3.0"),
->>>>>>> a63b9b1f
-    ],
+    ]
 }
 
 PROXY_FACTORIES: Dict[EthereumNetwork, List[Tuple[str, int]]] = {
@@ -1385,18 +1383,16 @@
     EthereumNetwork.TAIKO_KATLA_L2: [
         ("0xa6B71E26C5e0845f74c812102Ca7114b6a896AB2", 44820),  # v1.3.0
     ],
-<<<<<<< HEAD
+    EthereumNetwork.BERACHAIN_ARTIO: [
+        ("0xa6B71E26C5e0845f74c812102Ca7114b6a896AB2", 379659),  # v1.3.0
+    ],
+    EthereumNetwork.SEI_DEVNET: [
+        ("0xC22834581EbC8527d974F8a1c97E1bEA4EF910BC", 4552166),  # v1.3.0
+    ],
+    EthereumNetwork.LISK_SEPOLIA_TESTNET: [
+        ("0xa6B71E26C5e0845f74c812102Ca7114b6a896AB2", 657735),  # v1.3.0
+    ],
     EthereumNetwork.BOTANIX_TESTNET: [
         ("0x4e1DCf7AD4e460CfD30791CCC4F9c8a4f820ec67", 165422), # v1.4.1
-=======
-    EthereumNetwork.BERACHAIN_ARTIO: [
-        ("0xa6B71E26C5e0845f74c812102Ca7114b6a896AB2", 379659),  # v1.3.0
-    ],
-    EthereumNetwork.SEI_DEVNET: [
-        ("0xC22834581EbC8527d974F8a1c97E1bEA4EF910BC", 4552166),  # v1.3.0
-    ],
-    EthereumNetwork.LISK_SEPOLIA_TESTNET: [
-        ("0xa6B71E26C5e0845f74c812102Ca7114b6a896AB2", 657735),  # v1.3.0
->>>>>>> a63b9b1f
     ],
 }