"""
Contains information about Safe contract addresses deployed in every chain

Every entry contains a tuple with address, deployment block number and version
"""
from typing import Dict, List, Tuple

from eth_typing import ChecksumAddress

from gnosis.eth import EthereumNetwork

SAFE_SIMULATE_TX_ACCESSOR_ADDRESS: ChecksumAddress = (
    "0x3d4BA2E0884aa488718476ca2FB8Efc291A46199"
)

MASTER_COPIES: Dict[EthereumNetwork, List[Tuple[str, int, str]]] = {
    EthereumNetwork.MAINNET: [
        ("0x29fcB43b46531BcA003ddC8FCB67FFE91900C762", 17486982, "1.4.1+L2"),
        ("0x41675C099F32341bf84BFc5382aF534df5C7461a", 17487000, "1.4.1"),
        (
            "0xfb1bffC9d739B8D520DaF37dF666da4C687191EA",
            14981217,
            "1.3.0+L2",
        ),  # safe singleton address
        (
            "0x3E5c63644E683549055b9Be8653de26E0B4CD36E",
            12504423,
            "1.3.0+L2",
        ),  # default singleton address
        (
            "0x69f4D1788e39c87893C980c06EdF4b7f686e2938",
            17530813,
            "1.3.0",
        ),  # safe singleton factory
        (
            "0xd9Db270c1B5E3Bd161E8c8503c55cEABeE709552",
            12504268,
            "1.3.0",
        ),  # default singleton address
        ("0x6851D6fDFAfD08c0295C392436245E5bc78B0185", 10329734, "1.2.0"),
        ("0x34CfAC646f301356fAa8B21e94227e3583Fe3F5F", 9084503, "1.1.1"),
        ("0xaE32496491b53841efb51829d6f886387708F99B", 8915728, "1.1.0"),
        ("0xb6029EA3B2c51D09a50B53CA8012FeEB05bDa35A", 7457553, "1.0.0"),
        ("0x8942595A2dC5181Df0465AF0D7be08c8f23C93af", 6766257, "0.1.0"),
        ("0xAC6072986E985aaBE7804695EC2d8970Cf7541A2", 6569433, "0.0.2"),
    ],
    EthereumNetwork.RINKEBY: [
        ("0x3E5c63644E683549055b9Be8653de26E0B4CD36E", 8527380, "1.3.0+L2"),
        ("0xd9Db270c1B5E3Bd161E8c8503c55cEABeE709552", 8527381, "1.3.0"),
        ("0x6851D6fDFAfD08c0295C392436245E5bc78B0185", 6723632, "1.2.0"),
        ("0x34CfAC646f301356fAa8B21e94227e3583Fe3F5F", 5590754, "1.1.1"),
        ("0xaE32496491b53841efb51829d6f886387708F99B", 5423491, "1.1.0"),
        ("0xb6029EA3B2c51D09a50B53CA8012FeEB05bDa35A", 4110083, "1.0.0"),
        ("0x8942595A2dC5181Df0465AF0D7be08c8f23C93af", 3392692, "0.1.0"),
        ("0x2727D69C0BD14B1dDd28371B8D97e808aDc1C2f7", 3055781, "0.0.2"),
    ],
    EthereumNetwork.GOERLI: [
        ("0x29fcB43b46531BcA003ddC8FCB67FFE91900C762", 9134479, "1.4.1+L2"),
        ("0x41675C099F32341bf84BFc5382aF534df5C7461a", 9134480, "1.4.1"),
        (
            "0xfb1bffC9d739B8D520DaF37dF666da4C687191EA",
            6900544,
            "1.3.0+L2",
        ),  # safe singleton address
        (
            "0x3E5c63644E683549055b9Be8653de26E0B4CD36E",
            4854168,
            "1.3.0+L2",
        ),  # default singleton address
        (
            "0x69f4D1788e39c87893C980c06EdF4b7f686e2938",
            6900547,
            "1.3.0",
        ),  # safe singleton address
        (
            "0xd9Db270c1B5E3Bd161E8c8503c55cEABeE709552",
            4854169,
            "1.3.0",
        ),  # default singleton address
        ("0x6851D6fDFAfD08c0295C392436245E5bc78B0185", 2930373, "1.2.0"),
        ("0x34CfAC646f301356fAa8B21e94227e3583Fe3F5F", 1798663, "1.1.1"),
        ("0xaE32496491b53841efb51829d6f886387708F99B", 1631488, "1.1.0"),
        ("0xb6029EA3B2c51D09a50B53CA8012FeEB05bDa35A", 319108, "1.0.0"),
        ("0x8942595A2dC5181Df0465AF0D7be08c8f23C93af", 34096, "0.1.0"),
    ],
    EthereumNetwork.KOVAN: [
        ("0x3E5c63644E683549055b9Be8653de26E0B4CD36E", 25059609, "1.3.0+L2"),
        ("0xd9Db270c1B5E3Bd161E8c8503c55cEABeE709552", 25059611, "1.3.0"),
        ("0x6851D6fDFAfD08c0295C392436245E5bc78B0185", 19242615, "1.2.0"),
        ("0x34CfAC646f301356fAa8B21e94227e3583Fe3F5F", 15366145, "1.1.1"),
        ("0xaE32496491b53841efb51829d6f886387708F99B", 14740724, "1.1.0"),
        ("0xb6029EA3B2c51D09a50B53CA8012FeEB05bDa35A", 10638132, "1.0.0"),
        ("0x8942595A2dC5181Df0465AF0D7be08c8f23C93af", 9465686, "0.1.0"),
    ],
    EthereumNetwork.GNOSIS: [
        ("0x29fcB43b46531BcA003ddC8FCB67FFE91900C762", 28204126, "1.4.1+L2"),
        ("0x41675C099F32341bf84BFc5382aF534df5C7461a", 28204128, "1.4.1"),
        (
            "0xfb1bffC9d739B8D520DaF37dF666da4C687191EA",
            27679972,
            "1.3.0+L2",
        ),  # safe singleton address
        (
            "0x3E5c63644E683549055b9Be8653de26E0B4CD36E",
            16236936,
            "1.3.0+L2",
        ),  # default singleton address
        (
            "0x69f4D1788e39c87893C980c06EdF4b7f686e2938",
            27679975,
            "1.3.0",
        ),  # safe singleton address
        (
            "0xd9Db270c1B5E3Bd161E8c8503c55cEABeE709552",
            16236998,
            "1.3.0",
        ),  # default singleton address
        ("0x6851D6fDFAfD08c0295C392436245E5bc78B0185", 10612049, "1.2.0"),
        ("0x34CfAC646f301356fAa8B21e94227e3583Fe3F5F", 10045292, "1.1.1"),
        ("0x2CB0ebc503dE87CFD8f0eCEED8197bF7850184ae", 12529466, "1.1.1+Circles"),
        ("0xb6029EA3B2c51D09a50B53CA8012FeEB05bDa35A", 19560130, "1.0.0"),
    ],
    EthereumNetwork.ENERGY_WEB_CHAIN: [
        ("0x3E5c63644E683549055b9Be8653de26E0B4CD36E", 12028662, "1.3.0+L2"),
        ("0xd9Db270c1B5E3Bd161E8c8503c55cEABeE709552", 12028664, "1.3.0"),
        ("0x6851D6fDFAfD08c0295C392436245E5bc78B0185", 6398655, "1.2.0"),
        ("0x34CfAC646f301356fAa8B21e94227e3583Fe3F5F", 6399212, "1.1.1"),
    ],
    EthereumNetwork.ENERGY_WEB_VOLTA_TESTNET: [
        ("0x3E5c63644E683549055b9Be8653de26E0B4CD36E", 11942450, "1.3.0+L2"),
        ("0xd9Db270c1B5E3Bd161E8c8503c55cEABeE709552", 11942451, "1.3.0"),
        ("0x6851D6fDFAfD08c0295C392436245E5bc78B0185", 6876086, "1.2.0"),
        ("0x34CfAC646f301356fAa8B21e94227e3583Fe3F5F", 6876642, "1.1.1"),
    ],
    EthereumNetwork.POLYGON: [
        ("0x29fcB43b46531BcA003ddC8FCB67FFE91900C762", 44367857, "1.4.1+L2"),
        ("0x41675C099F32341bf84BFc5382aF534df5C7461a", 44367925, "1.4.1"),
        (
            "0xfb1bffC9d739B8D520DaF37dF666da4C687191EA",
            34516629,
            "1.3.0+L2",
        ),  # safe singleton address
        (
            "0x3E5c63644E683549055b9Be8653de26E0B4CD36E",
            14306478,
            "1.3.0+L2",
        ),  # default singleton address
        ("0xd9Db270c1B5E3Bd161E8c8503c55cEABeE709552", 14306478, "1.3.0"),
    ],
    EthereumNetwork.POLYGON_ZKEVM: [
        (
            "0xfb1bffC9d739B8D520DaF37dF666da4C687191EA",
            4460434,
            "1.3.0+L2",
        ),  # safe singleton address
        (
            "0x3E5c63644E683549055b9Be8653de26E0B4CD36E",
            79000,
            "1.3.0+L2",
        ),  # default singleton address
        ("0xd9Db270c1B5E3Bd161E8c8503c55cEABeE709552", 79000, "1.3.0"),
    ],
    EthereumNetwork.MUMBAI: [
        ("0x3E5c63644E683549055b9Be8653de26E0B4CD36E", 13736914, "1.3.0+L2"),
        ("0xd9Db270c1B5E3Bd161E8c8503c55cEABeE709552", 13736914, "1.3.0"),
    ],
    EthereumNetwork.ARBITRUM_ONE: [
        (
            "0xfb1bffC9d739B8D520DaF37dF666da4C687191EA",
            88610931,
            "1.3.0+L2",
        ),  # safe singleton address
        (
            "0x3E5c63644E683549055b9Be8653de26E0B4CD36E",
            1146,
            "1.3.0+L2",
        ),  # default singleton address
        ("0xd9Db270c1B5E3Bd161E8c8503c55cEABeE709552", 1140, "1.3.0"),
    ],
    EthereumNetwork.ARBITRUM_NOVA: [
        ("0x3E5c63644E683549055b9Be8653de26E0B4CD36E", 426, "1.3.0+L2"),
        ("0xd9Db270c1B5E3Bd161E8c8503c55cEABeE709552", 427, "1.3.0"),
    ],
    EthereumNetwork.ARBITRUM_RINKEBY: [
        ("0x3E5c63644E683549055b9Be8653de26E0B4CD36E", 57070, "1.3.0+L2"),
        ("0xd9Db270c1B5E3Bd161E8c8503c55cEABeE709552", 57070, "1.3.0"),
    ],
    EthereumNetwork.ARBITRUM_GOERLI: [
        ("0x3E5c63644E683549055b9Be8653de26E0B4CD36E", 11545, "1.3.0+L2"),
        ("0xd9Db270c1B5E3Bd161E8c8503c55cEABeE709552", 11546, "1.3.0"),
    ],
    EthereumNetwork.ARBITRUM_SEPOLIA: [
        ("0x3E5c63644E683549055b9Be8653de26E0B4CD36E", 154, "1.3.0+L2"),
        ("0xd9Db270c1B5E3Bd161E8c8503c55cEABeE709552", 155, "1.3.0"),
    ],
    EthereumNetwork.BINANCE_SMART_CHAIN_MAINNET: [
        ("0x29fcB43b46531BcA003ddC8FCB67FFE91900C762", 31484712, "1.4.1+L2"),
        ("0x41675C099F32341bf84BFc5382aF534df5C7461a", 31484715, "1.4.1"),
        (
            "0xfb1bffC9d739B8D520DaF37dF666da4C687191EA",
            28092011,
            "1.3.0+L2",
        ),  # safe singleton address
        (
            "0x3E5c63644E683549055b9Be8653de26E0B4CD36E",
            8485899,
            "1.3.0+L2",
        ),  # default singleton address
        (
            "0x69f4D1788e39c87893C980c06EdF4b7f686e2938",
            28092014,
            "1.3.0",
        ),  # safe singleton address
        (
            "0xd9Db270c1B5E3Bd161E8c8503c55cEABeE709552",
            8485903,
            "1.3.0",
        ),  # default singleton address
    ],
    EthereumNetwork.CELO_MAINNET: [
        ("0xfb1bffC9d739B8D520DaF37dF666da4C687191EA", 8944350, "1.3.0+L2"),
        ("0x69f4D1788e39c87893C980c06EdF4b7f686e2938", 8944351, "1.3.0"),
    ],
    EthereumNetwork.AVALANCHE_C_CHAIN: [
        (
            "0x3E5c63644E683549055b9Be8653de26E0B4CD36E",
            22_123_383,
            "1.3.0+L2",
        ),  # default singleton address
        (
            "0xfb1bffC9d739B8D520DaF37dF666da4C687191EA",
            4_949_507,
            "1.3.0+L2",
        ),  # safe singleton address
        (
            "0xd9Db270c1B5E3Bd161E8c8503c55cEABeE709552",
            14_747_111,
            "1.3.0",
        ),  # default singleton address
        (
            "0x69f4D1788e39c87893C980c06EdF4b7f686e2938",
            4_949_512,
            "1.3.0",
        ),  # safe singleton address
    ],
    EthereumNetwork.MOONBEAM: [
        ("0x3E5c63644E683549055b9Be8653de26E0B4CD36E", 172_092, "1.3.0+L2"),
        ("0xd9Db270c1B5E3Bd161E8c8503c55cEABeE709552", 172_094, "1.3.0"),
    ],
    EthereumNetwork.MOONRIVER: [
        ("0x3E5c63644E683549055b9Be8653de26E0B4CD36E", 707_738, "1.3.0+L2"),
        ("0xd9Db270c1B5E3Bd161E8c8503c55cEABeE709552", 707_741, "1.3.0"),
    ],
    EthereumNetwork.MOONBASE_ALPHA: [
        ("0x3E5c63644E683549055b9Be8653de26E0B4CD36E", 939_244, "1.3.0+L2"),
        ("0xd9Db270c1B5E3Bd161E8c8503c55cEABeE709552", 939_246, "1.3.0"),
    ],
    EthereumNetwork.FUSE_MAINNET: [
        ("0x3E5c63644E683549055b9Be8653de26E0B4CD36E", 12_725_078, "1.3.0+L2"),
        ("0xd9Db270c1B5E3Bd161E8c8503c55cEABeE709552", 12_725_081, "1.3.0"),
    ],
    EthereumNetwork.FUSE_SPARKNET: [
        ("0x3E5c63644E683549055b9Be8653de26E0B4CD36E", 1_010_518, "1.3.0+L2"),
        ("0xd9Db270c1B5E3Bd161E8c8503c55cEABeE709552", 1_010_520, "1.3.0"),
    ],
    EthereumNetwork.POLIS_MAINNET: [
        ("0x3E5c63644E683549055b9Be8653de26E0B4CD36E", 1227, "1.3.0+L2"),
        ("0xd9Db270c1B5E3Bd161E8c8503c55cEABeE709552", 1278, "1.3.0"),
    ],
    EthereumNetwork.OPTIMISM: [
        (
            "0x3E5c63644E683549055b9Be8653de26E0B4CD36E",
            30813792,
            "1.3.0+L2",
        ),  # default singleton address
        (
            "0xfb1bffC9d739B8D520DaF37dF666da4C687191EA",
            173749,
            "1.3.0+L2",
        ),  # safe singleton address
        (
            "0xd9Db270c1B5E3Bd161E8c8503c55cEABeE709552",
            3936972,
            "1.3.0",
        ),  # default singleton address
        (
            "0x69f4D1788e39c87893C980c06EdF4b7f686e2938",
            173751,
            "1.3.0",
        ),  # safe singleton address
    ],
    EthereumNetwork.BOBA_BNB_MAINNET: [
        ("0xfb1bffC9d739B8D520DaF37dF666da4C687191EA", 22284, "1.3.0+L2"),
        ("0x69f4D1788e39c87893C980c06EdF4b7f686e2938", 22285, "1.3.0"),
    ],
    EthereumNetwork.BOBA_AVAX: [
        ("0xfb1bffC9d739B8D520DaF37dF666da4C687191EA", 55746, "1.3.0+L2"),
        ("0x69f4D1788e39c87893C980c06EdF4b7f686e2938", 55747, "1.3.0"),
    ],
    EthereumNetwork.BOBA_NETWORK: [
        ("0xfb1bffC9d739B8D520DaF37dF666da4C687191EA", 170908, "1.3.0+L2"),
        ("0x69f4D1788e39c87893C980c06EdF4b7f686e2938", 170910, "1.3.0"),
    ],
    EthereumNetwork.AURORA_MAINNET: [
        ("0x3E5c63644E683549055b9Be8653de26E0B4CD36E", 52494580, "1.3.0+L2"),
        ("0xd9Db270c1B5E3Bd161E8c8503c55cEABeE709552", 52494580, "1.3.0"),
    ],
    EthereumNetwork.METIS_STARDUST_TESTNET: [
        ("0xfb1bffC9d739B8D520DaF37dF666da4C687191EA", 56124, "1.3.0+L2"),
        ("0x69f4D1788e39c87893C980c06EdF4b7f686e2938", 56125, "1.3.0"),
    ],
    EthereumNetwork.METIS_GOERLI_TESTNET: [
        ("0xfb1bffC9d739B8D520DaF37dF666da4C687191EA", 131845, "1.3.0+L2"),
        ("0x69f4D1788e39c87893C980c06EdF4b7f686e2938", 131846, "1.3.0"),
    ],
    EthereumNetwork.METIS_ANDROMEDA_MAINNET: [
        ("0xfb1bffC9d739B8D520DaF37dF666da4C687191EA", 61767, "1.3.0+L2"),
        ("0x69f4D1788e39c87893C980c06EdF4b7f686e2938", 61768, "1.3.0"),
    ],
    EthereumNetwork.SHYFT_MAINNET: [
        ("0x3E5c63644E683549055b9Be8653de26E0B4CD36E", 1000, "1.3.0+L2"),  # v1.3.0
    ],
    EthereumNetwork.SHYFT_TESTNET: [
        ("0x3E5c63644E683549055b9Be8653de26E0B4CD36E", 1984340, "1.3.0+L2"),  # v1.3.0
    ],
    EthereumNetwork.REI_NETWORK: [
        ("0x3E5c63644E683549055b9Be8653de26E0B4CD36E", 2388036, "1.3.0+L2"),
        ("0xd9Db270c1B5E3Bd161E8c8503c55cEABeE709552", 2388042, "1.3.0"),
    ],
    EthereumNetwork.METER_MAINNET: [
        ("0xfb1bffC9d739B8D520DaF37dF666da4C687191EA", 23863901, "1.3.0+L2")  # v1.3.0
    ],
    EthereumNetwork.METER_TESTNET: [
        ("0xfb1bffC9d739B8D520DaF37dF666da4C687191EA", 15035438, "1.3.0+L2")  # v1.3.0
    ],
    EthereumNetwork.EURUS_MAINNET: [
        ("0x3E5c63644E683549055b9Be8653de26E0B4CD36E", 7127163, "1.3.0+L2"),
        ("0xd9Db270c1B5E3Bd161E8c8503c55cEABeE709552", 7127166, "1.3.0"),
    ],
    EthereumNetwork.EURUS_TESTNET: [
        ("0x3E5c63644E683549055b9Be8653de26E0B4CD36E", 12845441, "1.3.0+L2"),
        ("0xd9Db270c1B5E3Bd161E8c8503c55cEABeE709552", 12845443, "1.3.0"),
    ],
    EthereumNetwork.VENIDIUM_MAINNET: [
        ("0x3E5c63644E683549055b9Be8653de26E0B4CD36E", 1127191, "1.3.0+L2"),
        ("0xd9Db270c1B5E3Bd161E8c8503c55cEABeE709552", 1127192, "1.3.0"),
    ],
    EthereumNetwork.VENIDIUM_TESTNET: [
        ("0x3E5c63644E683549055b9Be8653de26E0B4CD36E", 761243, "1.3.0+L2"),
        ("0xd9Db270c1B5E3Bd161E8c8503c55cEABeE709552", 761244, "1.3.0"),
    ],
    EthereumNetwork.GODWOKEN_TESTNET_V1: [
        ("0xfb1bffC9d739B8D520DaF37dF666da4C687191EA", 93204, "1.3.0+L2"),
        ("0x69f4D1788e39c87893C980c06EdF4b7f686e2938", 93168, "1.3.0"),
    ],
    EthereumNetwork.KLAYTN_TESTNET_BAOBAB: [
        ("0xfb1bffC9d739B8D520DaF37dF666da4C687191EA", 93821635, "1.3.0+L2"),
    ],
    EthereumNetwork.KLAYTN_MAINNET_CYPRESS: [
        ("0xfb1bffC9d739B8D520DaF37dF666da4C687191EA", 93507490, "1.3.0+L2"),
    ],
    EthereumNetwork.MILKOMEDA_A1_TESTNET: [
        ("0x3E5c63644E683549055b9Be8653de26E0B4CD36E", 796, "1.3.0+L2"),
        ("0xd9Db270c1B5E3Bd161E8c8503c55cEABeE709552", 797, "1.3.0"),
    ],
    EthereumNetwork.MILKOMEDA_A1_MAINNET: [
        ("0x3E5c63644E683549055b9Be8653de26E0B4CD36E", 6218, "1.3.0+L2"),
        ("0xd9Db270c1B5E3Bd161E8c8503c55cEABeE709552", 6042, "1.3.0"),
    ],
    EthereumNetwork.MILKOMEDA_C1_TESTNET: [
        ("0x3E5c63644E683549055b9Be8653de26E0B4CD36E", 5080339, "1.3.0+L2"),
        ("0xd9Db270c1B5E3Bd161E8c8503c55cEABeE709552", 5080357, "1.3.0"),
    ],
    EthereumNetwork.MILKOMEDA_C1_MAINNET: [
        ("0x3E5c63644E683549055b9Be8653de26E0B4CD36E", 4896727, "1.3.0+L2"),
        ("0xd9Db270c1B5E3Bd161E8c8503c55cEABeE709552", 4896733, "1.3.0"),
    ],
    EthereumNetwork.CRONOS_TESTNET: [
        ("0xfb1bffC9d739B8D520DaF37dF666da4C687191EA", 3290833, "1.3.0+L2"),
        ("0x69f4D1788e39c87893C980c06EdF4b7f686e2938", 3290835, "1.3.0"),
    ],
    EthereumNetwork.CRONOS_MAINNET_BETA: [
        ("0xfb1bffC9d739B8D520DaF37dF666da4C687191EA", 3002268, "1.3.0+L2"),
        ("0x69f4D1788e39c87893C980c06EdF4b7f686e2938", 3002760, "1.3.0"),
    ],
    EthereumNetwork.RABBIT_ANALOG_TESTNET_CHAIN: [
        ("0x3E5c63644E683549055b9Be8653de26E0B4CD36E", 1434229, "1.3.0+L2"),
        ("0xd9Db270c1B5E3Bd161E8c8503c55cEABeE709552", 1434230, "1.3.0"),
    ],
    EthereumNetwork.CLOUDWALK_TESTNET: [
        ("0x3E5c63644E683549055b9Be8653de26E0B4CD36E", 13743076, "1.3.0+L2"),
        ("0xd9Db270c1B5E3Bd161E8c8503c55cEABeE709552", 13743082, "1.3.0"),
    ],
    EthereumNetwork.KCC_MAINNET: [
        ("0x3E5c63644E683549055b9Be8653de26E0B4CD36E", 4860807, "1.3.0+L2"),
        ("0xd9Db270c1B5E3Bd161E8c8503c55cEABeE709552", 4860810, "1.3.0"),
    ],
    EthereumNetwork.KCC_TESTNET: [
        ("0x3E5c63644E683549055b9Be8653de26E0B4CD36E", 12147586, "1.3.0+L2"),
        ("0xd9Db270c1B5E3Bd161E8c8503c55cEABeE709552", 12147596, "1.3.0"),
    ],
    EthereumNetwork.PUBLICMINT_MAINNET: [
        ("0x3E5c63644E683549055b9Be8653de26E0B4CD36E", 19974991, "1.3.0+L2"),
        ("0xd9Db270c1B5E3Bd161E8c8503c55cEABeE709552", 19974993, "1.3.0"),
    ],
    EthereumNetwork.PUBLICMINT_TESTNET: [
        ("0x3E5c63644E683549055b9Be8653de26E0B4CD36E", 14062206, "1.3.0+L2"),
        ("0xd9Db270c1B5E3Bd161E8c8503c55cEABeE709552", 14062208, "1.3.0"),
    ],
    EthereumNetwork.XINFIN_XDC_NETWORK: [
        ("0x3E5c63644E683549055b9Be8653de26E0B4CD36E", 53901616, "1.3.0+L2"),
        ("0xd9Db270c1B5E3Bd161E8c8503c55cEABeE709552", 53901624, "1.3.0"),
    ],
    EthereumNetwork.XDC_APOTHEM_NETWORK: [
        ("0x3E5c63644E683549055b9Be8653de26E0B4CD36E", 42293309, "1.3.0+L2"),
        ("0xd9Db270c1B5E3Bd161E8c8503c55cEABeE709552", 42293315, "1.3.0"),
    ],
    EthereumNetwork.BASE_MAINNET: [
        ("0xfb1bffC9d739B8D520DaF37dF666da4C687191EA", 595207, "1.3.0+L2"),
        ("0x69f4D1788e39c87893C980c06EdF4b7f686e2938", 595211, "1.3.0"),
    ],
    EthereumNetwork.BASE_GOERLI_TESTNET: [
        ("0x29fcB43b46531BcA003ddC8FCB67FFE91900C762", 7330635, "1.4.1+L2"),
        ("0x41675C099F32341bf84BFc5382aF534df5C7461a", 7330643, "1.4.1"),
        ("0xfb1bffC9d739B8D520DaF37dF666da4C687191EA", 938848, "1.3.0+L2"),
        ("0x69f4D1788e39c87893C980c06EdF4b7f686e2938", 939064, "1.3.0"),
    ],
    EthereumNetwork.KAVA_EVM: [
        ("0x3E5c63644E683549055b9Be8653de26E0B4CD36E", 2116303, "1.3.0+L2"),
        ("0xd9Db270c1B5E3Bd161E8c8503c55cEABeE709552", 2116307, "1.3.0"),
    ],
    EthereumNetwork.CROSSBELL: [
        ("0x3E5c63644E683549055b9Be8653de26E0B4CD36E", 28314790, "1.3.0+L2"),
        ("0xd9Db270c1B5E3Bd161E8c8503c55cEABeE709552", 28314796, "1.3.0"),
    ],
    EthereumNetwork.IOTEX_NETWORK_MAINNET: [
        ("0xfb1bffC9d739B8D520DaF37dF666da4C687191EA", 22172521, "1.3.0+L2"),
        ("0x69f4D1788e39c87893C980c06EdF4b7f686e2938", 22172524, "1.3.0"),
    ],
    EthereumNetwork.HARMONY_MAINNET_SHARD_0: [
        ("0xfb1bffC9d739B8D520DaF37dF666da4C687191EA", 22502193, "1.3.0+L2"),
        ("0x69f4D1788e39c87893C980c06EdF4b7f686e2938", 22502199, "1.3.0"),
        ("0x3736aC8400751bf07c6A2E4db3F4f3D9D422abB2", 11526669, "1.2.0"),
    ],
    EthereumNetwork.HARMONY_TESTNET_SHARD_0: [
        ("0xfb1bffC9d739B8D520DaF37dF666da4C687191EA", 4824474, "1.3.0+L2"),
        ("0x69f4D1788e39c87893C980c06EdF4b7f686e2938", 4824480, "1.3.0"),
    ],
    EthereumNetwork.VELAS_EVM_MAINNET: [
        ("0xfb1bffC9d739B8D520DaF37dF666da4C687191EA", 27572492, "1.3.0+L2"),
        ("0x69f4D1788e39c87893C980c06EdF4b7f686e2938", 27572642, "1.3.0"),
    ],
    EthereumNetwork.WEMIX3_0_MAINNET: [
        ("0xfb1bffC9d739B8D520DaF37dF666da4C687191EA", 12651754, "1.3.0+L2"),
        ("0x69f4D1788e39c87893C980c06EdF4b7f686e2938", 12651757, "1.3.0"),
    ],
    EthereumNetwork.WEMIX3_0_TESTNET: [
        ("0xfb1bffC9d739B8D520DaF37dF666da4C687191EA", 20834033, "1.3.0+L2"),
        ("0x69f4D1788e39c87893C980c06EdF4b7f686e2938", 20834039, "1.3.0"),
    ],
    EthereumNetwork.EVMOS_TESTNET: [
        ("0x3E5c63644E683549055b9Be8653de26E0B4CD36E", 70652, "1.3.0+L2"),
        ("0xd9Db270c1B5E3Bd161E8c8503c55cEABeE709552", 70654, "1.3.0"),
    ],
    EthereumNetwork.EVMOS: [
        ("0x3E5c63644E683549055b9Be8653de26E0B4CD36E", 158463, "1.3.0+L2"),
        ("0xd9Db270c1B5E3Bd161E8c8503c55cEABeE709552", 158486, "1.3.0"),
    ],
    EthereumNetwork.SCROLL_GOERLI_TESTNET: [
        ("0xfb1bffC9d739B8D520DaF37dF666da4C687191EA", 676474, "1.3.0+L2"),
        ("0x69f4D1788e39c87893C980c06EdF4b7f686e2938", 676478, "1.3.0"),
    ],
    EthereumNetwork.MAP_MAINNET: [
        ("0x3E5c63644E683549055b9Be8653de26E0B4CD36E", 5190553, "1.3.0+L2"),
        ("0xd9Db270c1B5E3Bd161E8c8503c55cEABeE709552", 5190556, "1.3.0"),
    ],
    EthereumNetwork.MAP_MAKALU: [
        ("0x3E5c63644E683549055b9Be8653de26E0B4CD36E", 2987582, "1.3.0+L2"),
        ("0xd9Db270c1B5E3Bd161E8c8503c55cEABeE709552", 2987584, "1.3.0"),
    ],
    EthereumNetwork.ETHEREUM_CLASSIC_MAINNET: [
        ("0xfb1bffC9d739B8D520DaF37dF666da4C687191EA", 15904944, "1.3.0+L2"),
        ("0x69f4D1788e39c87893C980c06EdF4b7f686e2938", 15904946, "1.3.0"),
    ],
    EthereumNetwork.ETHEREUM_CLASSIC_TESTNET_MORDOR: [
        ("0xfb1bffC9d739B8D520DaF37dF666da4C687191EA", 6333171, "1.3.0+L2"),
        ("0x69f4D1788e39c87893C980c06EdF4b7f686e2938", 6333172, "1.3.0"),
    ],
    EthereumNetwork.SEPOLIA: [
        ("0x29fcB43b46531BcA003ddC8FCB67FFE91900C762", 3921532, "1.4.1+L2"),
        ("0x41675C099F32341bf84BFc5382aF534df5C7461a", 3921533, "1.4.1"),
        (
            "0x3E5c63644E683549055b9Be8653de26E0B4CD36E",
            2086878,
            "1.3.0+L2",
        ),  # Default singleton address
        (
            "0xfb1bffC9d739B8D520DaF37dF666da4C687191EA",
            2087039,
            "1.3.0+L2",
        ),  # Safe singleton address
        (
            "0xd9Db270c1B5E3Bd161E8c8503c55cEABeE709552",
            2086880,
            "1.3.0",
        ),  # Default singleton address
        (
            "0x69f4D1788e39c87893C980c06EdF4b7f686e2938",
            2087040,
            "1.3.0",
        ),  # Safe singleton address
    ],
    EthereumNetwork.TENET_TESTNET: [
        ("0xfb1bffC9d739B8D520DaF37dF666da4C687191EA", 885391, "1.3.0+L2"),
        ("0x69f4D1788e39c87893C980c06EdF4b7f686e2938", 885392, "1.3.0"),
    ],
    EthereumNetwork.TENET: [
        ("0xfb1bffC9d739B8D520DaF37dF666da4C687191EA", 727470, "1.3.0+L2"),
        ("0x69f4D1788e39c87893C980c06EdF4b7f686e2938", 727472, "1.3.0"),
    ],
    EthereumNetwork.LINEA_TESTNET: [
        ("0x3E5c63644E683549055b9Be8653de26E0B4CD36E", 363132, "1.3.0+L2"),
        ("0xd9Db270c1B5E3Bd161E8c8503c55cEABeE709552", 363135, "1.3.0"),
    ],
    EthereumNetwork.ASTAR: [
        ("0x3E5c63644E683549055b9Be8653de26E0B4CD36E", 1106426, "1.3.0+L2"),
        ("0xd9Db270c1B5E3Bd161E8c8503c55cEABeE709552", 1106429, "1.3.0"),
    ],
    EthereumNetwork.SHIDEN: [
        ("0x3E5c63644E683549055b9Be8653de26E0B4CD36E", 1634935, "1.3.0+L2"),
        ("0xd9Db270c1B5E3Bd161E8c8503c55cEABeE709552", 1634935, "1.3.0"),
    ],
    EthereumNetwork.DARWINIA_NETWORK: [
        (
            "0xfb1bffC9d739B8D520DaF37dF666da4C687191EA",
            491175,
            "1.3.0+L2",
        )
    ],
    EthereumNetwork.DARWINIA_CRAB_NETWORK: [
        (
            "0xfb1bffC9d739B8D520DaF37dF666da4C687191EA",
            739900,
            "1.3.0+L2",
        )
    ],
    EthereumNetwork.ZORA_NETWORK: [
        ("0x3E5c63644E683549055b9Be8653de26E0B4CD36E", 11932, "1.3.0+L2"),
        ("0xd9Db270c1B5E3Bd161E8c8503c55cEABeE709552", 11934, "1.3.0"),
    ],
    EthereumNetwork.ZKSYNC_ALPHA_TESTNET: [
        ("0x1727c2c531cf966f902E5927b98490fDFb3b2b70", 8619879, "1.3.0+L2"),
        ("0xB00ce5CCcdEf57e539ddcEd01DF43a13855d9910", 8619884, "1.3.0"),
    ],
    EthereumNetwork.ZKSYNC_V2: [
        ("0x1727c2c531cf966f902E5927b98490fDFb3b2b70", 7259224, "1.3.0+L2"),
        ("0xB00ce5CCcdEf57e539ddcEd01DF43a13855d9910", 7259230, "1.3.0"),
    ],
    EthereumNetwork.MANTLE_TESTNET: [
        ("0xfb1bffC9d739B8D520DaF37dF666da4C687191EA", 4404246, "1.3.0+L2"),
        ("0x69f4D1788e39c87893C980c06EdF4b7f686e2938", 4404284, "1.3.0"),
    ],
    EthereumNetwork.MANTLE: [
        ("0xfb1bffC9d739B8D520DaF37dF666da4C687191EA", 1511, "1.3.0+L2"),
        ("0x69f4D1788e39c87893C980c06EdF4b7f686e2938", 1512, "1.3.0"),
    ],
    EthereumNetwork.CASCADIA_TESTNET: [
        ("0xfb1bffC9d739B8D520DaF37dF666da4C687191EA", 1408599, "1.3.0+L2"),
        ("0x69f4D1788e39c87893C980c06EdF4b7f686e2938", 1408613, "1.3.0"),
    ],
    EthereumNetwork.OASIS_SAPPHIRE: [
        ("0xfb1bffC9d739B8D520DaF37dF666da4C687191EA", 325640, "1.3.0+L2"),
        ("0x69f4D1788e39c87893C980c06EdF4b7f686e2938", 325643, "1.3.0"),
    ],
    EthereumNetwork.OASIS_SAPPHIRE_TESTNET: [
        ("0xfb1bffC9d739B8D520DaF37dF666da4C687191EA", 1378154, "1.3.0+L2"),
        ("0x69f4D1788e39c87893C980c06EdF4b7f686e2938", 1378155, "1.3.0"),
    ],
    EthereumNetwork.EDGEWARE_MAINNET: [
        ("0x3E5c63644E683549055b9Be8653de26E0B4CD36E", 18176819, "1.3.0+L2"),
        ("0xd9Db270c1B5E3Bd161E8c8503c55cEABeE709552", 18176820, "1.3.0"),
    ],
    EthereumNetwork.LINEA: [
        ("0x3E5c63644E683549055b9Be8653de26E0B4CD36E", 17, "1.3.0+L2"),
        ("0xd9Db270c1B5E3Bd161E8c8503c55cEABeE709552", 18, "1.3.0"),
    ],
    EthereumNetwork.NEON_EVM_DEVNET: [
        ("0xfb1bffC9d739B8D520DaF37dF666da4C687191EA", 205147021, "1.3.0+L2"),
        ("0x69f4D1788e39c87893C980c06EdF4b7f686e2938", 205147000, "1.3.0"),
    ],
    EthereumNetwork.NEON_EVM_MAINNET: [
        ("0xfb1bffC9d739B8D520DaF37dF666da4C687191EA", 203994162, "1.3.0+L2"),
        ("0x69f4D1788e39c87893C980c06EdF4b7f686e2938", 203994202, "1.3.0"),
    ],
    EthereumNetwork.SCROLL_SEPOLIA_TESTNET: [
        ("0x3E5c63644E683549055b9Be8653de26E0B4CD36E", 6261, "1.3.0+L2"),
        ("0xd9Db270c1B5E3Bd161E8c8503c55cEABeE709552", 6262, "1.3.0"),
    ],
    EthereumNetwork.FANTOM_OPERA: [
        ("0xfb1bffC9d739B8D520DaF37dF666da4C687191EA", 38810826, "1.3.0+L2"),
        ("0xd9Db270c1B5E3Bd161E8c8503c55cEABeE709552", 21817262, "1.3.0"),
        ("0x3E5c63644E683549055b9Be8653de26E0B4CD36E", 4580000, "1.3.0+L2"),
    ],
    EthereumNetwork.FANTOM_TESTNET: [
        ("0xd9Db270c1B5E3Bd161E8c8503c55cEABeE709552", 4627348, "1.3.0"),
        ("0x5696Ae62C36aF747966522C401FbD57492451f19", 4627348, "1.3.0"),
    ],
    EthereumNetwork.RSK_MAINNET: [
        ("0x3E5c63644E683549055b9Be8653de26E0B4CD36E", 3891238, "1.3.0+L2"),
        ("0xd9Db270c1B5E3Bd161E8c8503c55cEABeE709552", 3891240, "1.3.0"),
    ],
    EthereumNetwork.RSK_TESTNET: [
        ("0x3E5c63644E683549055b9Be8653de26E0B4CD36E", 2362236, "1.3.0+L2"),
        ("0xd9Db270c1B5E3Bd161E8c8503c55cEABeE709552", 2362238, "1.3.0"),
    ],
    EthereumNetwork.JAPAN_OPEN_CHAIN_MAINNET: [
        ("0xfb1bffC9d739B8D520DaF37dF666da4C687191EA", 7709133, "1.3.0+L2"),
        ("0x69f4D1788e39c87893C980c06EdF4b7f686e2938", 7709135, "1.3.0"),
    ],
    EthereumNetwork.JAPAN_OPEN_CHAIN_TESTNET: [
        ("0xfb1bffC9d739B8D520DaF37dF666da4C687191EA", 1315570, "1.3.0+L2"),
        ("0x69f4D1788e39c87893C980c06EdF4b7f686e2938", 1315572, "1.3.0"),
    ],
    EthereumNetwork.ZETACHAIN_ATHENS_TESTNET: [
        ("0xfb1bffC9d739B8D520DaF37dF666da4C687191EA", 1962980, "1.3.0+L2"),
        ("0x69f4D1788e39c87893C980c06EdF4b7f686e2938", 1962981, "1.3.0"),
    ],
    EthereumNetwork.SCROLL: [
        ("0x3E5c63644E683549055b9Be8653de26E0B4CD36E", 187, "1.3.0+L2"),
        ("0xd9Db270c1B5E3Bd161E8c8503c55cEABeE709552", 189, "1.3.0"),
    ],
    EthereumNetwork.TELOS_EVM_MAINNET: [
        ("0x3E5c63644E683549055b9Be8653de26E0B4CD36E", 237435759, "1.3.0+L2"),
        ("0xd9Db270c1B5E3Bd161E8c8503c55cEABeE709552", 237435774, "1.3.0"),
    ],
    EthereumNetwork.TELOS_EVM_TESTNET: [
        ("0x3E5c63644E683549055b9Be8653de26E0B4CD36E", 194005796, "1.3.0+L2"),
        ("0xd9Db270c1B5E3Bd161E8c8503c55cEABeE709552", 194005824, "1.3.0"),
    ],
<<<<<<< HEAD
    EthereumNetwork.MANTA_PACIFIC_MAINNET: [
        ("0x3E5c63644E683549055b9Be8653de26E0B4CD36E", 338471, "1.3.0+L2"),
        ("0xd9Db270c1B5E3Bd161E8c8503c55cEABeE709552", 338472, "1.3.0"),
=======
    EthereumNetwork.PGN_MAINNET: [
        ("0x3E5c63644E683549055b9Be8653de26E0B4CD36E", 344345, "1.3.0+L2"),
        ("0xd9Db270c1B5E3Bd161E8c8503c55cEABeE709552", 344348, "1.3.0"),
    ],
    EthereumNetwork.PGN_TESTNET: [
        ("0x3E5c63644E683549055b9Be8653de26E0B4CD36E", 1774114, "1.3.0+L2"),
        ("0xd9Db270c1B5E3Bd161E8c8503c55cEABeE709552", 1774116, "1.3.0"),
    ],
    EthereumNetwork.ARTHERA_TESTNET: [
        ("0x29fcB43b46531BcA003ddC8FCB67FFE91900C762", 4186405, "1.4.1+L2"),
        ("0x41675C099F32341bf84BFc5382aF534df5C7461a", 4186415, "1.4.1"),
        ("0xfb1bffC9d739B8D520DaF37dF666da4C687191EA", 119967, "1.3.0+L2"),
        ("0x69f4D1788e39c87893C980c06EdF4b7f686e2938", 119968, "1.3.0"),
>>>>>>> 6f6b8a73
    ],
}

PROXY_FACTORIES: Dict[EthereumNetwork, List[Tuple[str, int]]] = {
    EthereumNetwork.MAINNET: [
        ("0x4e1DCf7AD4e460CfD30791CCC4F9c8a4f820ec67", 17440707),  # v1.4.1
        (
            "0xC22834581EbC8527d974F8a1c97E1bEA4EF910BC",
            14981216,
        ),  # v1.3.0 safe singleton address
        (
            "0xa6B71E26C5e0845f74c812102Ca7114b6a896AB2",
            12504126,
        ),  # v1.3.0 default singleton address
        ("0x76E2cFc1F5Fa8F6a5b3fC4c8F4788F0116861F9B", 9084508),  # v1.1.1
        ("0x50e55Af101C777bA7A1d560a774A82eF002ced9F", 8915731),  # v1.1.0
        ("0x12302fE9c02ff50939BaAaaf415fc226C078613C", 7450116),  # v1.0.0
    ],
    EthereumNetwork.RINKEBY: [
        ("0xa6B71E26C5e0845f74c812102Ca7114b6a896AB2", 8493997),  # v1.3.0
        ("0x76E2cFc1F5Fa8F6a5b3fC4c8F4788F0116861F9B", 5590757),
        ("0x50e55Af101C777bA7A1d560a774A82eF002ced9F", 5423494),
        ("0x12302fE9c02ff50939BaAaaf415fc226C078613C", 4110083),
    ],
    EthereumNetwork.GOERLI: [
        ("0x4e1DCf7AD4e460CfD30791CCC4F9c8a4f820ec67", 8681525),  # v1.4.1
        (
            "0xC22834581EbC8527d974F8a1c97E1bEA4EF910BC",
            6900531,
        ),  # v1.3.0 safe singleton address
        (
            "0xa6B71E26C5e0845f74c812102Ca7114b6a896AB2",
            4695402,
        ),  # v1.3.0 default singleton address
        ("0x76E2cFc1F5Fa8F6a5b3fC4c8F4788F0116861F9B", 1798666),
        ("0x50e55Af101C777bA7A1d560a774A82eF002ced9F", 1631491),
        ("0x12302fE9c02ff50939BaAaaf415fc226C078613C", 312509),
    ],
    EthereumNetwork.KOVAN: [
        ("0xa6B71E26C5e0845f74c812102Ca7114b6a896AB2", 25059601),  # v1.3.0
        ("0x76E2cFc1F5Fa8F6a5b3fC4c8F4788F0116861F9B", 15366151),
        ("0x50e55Af101C777bA7A1d560a774A82eF002ced9F", 14740731),
        ("0x12302fE9c02ff50939BaAaaf415fc226C078613C", 10629898),
    ],
    EthereumNetwork.GNOSIS: [
        ("0x4e1DCf7AD4e460CfD30791CCC4F9c8a4f820ec67", 27419153),  # v1.4.1
        (
            "0xC22834581EbC8527d974F8a1c97E1bEA4EF910BC",
            27679953,
        ),  # v1.3.0 safe singleton address
        (
            "0xa6B71E26C5e0845f74c812102Ca7114b6a896AB2",
            16236878,
        ),  # v1.3.0 default singleton address
        ("0x76E2cFc1F5Fa8F6a5b3fC4c8F4788F0116861F9B", 10045327),  # v1.1.1
        ("0x12302fE9c02ff50939BaAaaf415fc226C078613C", 17677119),  # v1.0.0
    ],
    EthereumNetwork.ENERGY_WEB_CHAIN: [
        ("0xa6B71E26C5e0845f74c812102Ca7114b6a896AB2", 12028652),  # v1.3.0
        ("0x76E2cFc1F5Fa8F6a5b3fC4c8F4788F0116861F9B", 6399239),
    ],
    EthereumNetwork.ENERGY_WEB_VOLTA_TESTNET: [
        # ('0xa6B71E26C5e0845f74c812102Ca7114b6a896AB2', 0),  # v1.3.0
        ("0x76E2cFc1F5Fa8F6a5b3fC4c8F4788F0116861F9B", 6876681),
    ],
    EthereumNetwork.POLYGON: [
        ("0x4e1DCf7AD4e460CfD30791CCC4F9c8a4f820ec67", 40683009),  # v1.4.1
        (
            "0xC22834581EbC8527d974F8a1c97E1bEA4EF910BC",
            34504003,
        ),  # v1.3.0 safe singleton address
        (
            "0xa6B71E26C5e0845f74c812102Ca7114b6a896AB2",
            14306478,
        ),  # v1.3.0 default singleton address
    ],
    EthereumNetwork.MUMBAI: [
        ("0xa6B71E26C5e0845f74c812102Ca7114b6a896AB2", 13736914),  # v1.3.0
    ],
    EthereumNetwork.POLYGON_ZKEVM: [
        (
            "0xC22834581EbC8527d974F8a1c97E1bEA4EF910BC",
            4460053,
        ),  # v1.3.0 safe singleton address
        (
            "0xa6B71E26C5e0845f74c812102Ca7114b6a896AB2",
            79000,
        ),  # v1.3.0 default singleton address
    ],
    EthereumNetwork.ARBITRUM_ONE: [
        (
            "0xC22834581EbC8527d974F8a1c97E1bEA4EF910BC",
            88610602,
        ),  # v1.3.0 safe singleton address
        (
            "0xa6B71E26C5e0845f74c812102Ca7114b6a896AB2",
            1140,
        ),  # v1.3.0 default singleton address
    ],
    EthereumNetwork.ARBITRUM_NOVA: [
        ("0xa6B71E26C5e0845f74c812102Ca7114b6a896AB2", 419),  # v1.3.0
    ],
    EthereumNetwork.ARBITRUM_RINKEBY: [
        ("0xa6B71E26C5e0845f74c812102Ca7114b6a896AB2", 57070),  # v1.3.0
    ],
    EthereumNetwork.ARBITRUM_GOERLI: [
        ("0xa6B71E26C5e0845f74c812102Ca7114b6a896AB2", 11538),  # v1.3.0
    ],
    EthereumNetwork.ARBITRUM_SEPOLIA: [
        ("0xa6B71E26C5e0845f74c812102Ca7114b6a896AB2", 147),  # v1.3.0
    ],
    EthereumNetwork.BINANCE_SMART_CHAIN_MAINNET: [
        ("0x4e1DCf7AD4e460CfD30791CCC4F9c8a4f820ec67", 28092030),  # v1.4.1
        (
            "0xC22834581EbC8527d974F8a1c97E1bEA4EF910BC",
            28059981,
        ),  # v1.3.0 safe singleton address
        (
            "0xa6B71E26C5e0845f74c812102Ca7114b6a896AB2",
            8485873,
        ),  # v1.3.0 default singleton address
    ],
    EthereumNetwork.CELO_MAINNET: [
        ("0xC22834581EbC8527d974F8a1c97E1bEA4EF910BC", 8944342),  # v1.3.0
    ],
    EthereumNetwork.AVALANCHE_C_CHAIN: [
        (
            "0xa6B71E26C5e0845f74c812102Ca7114b6a896AB2",
            14_747_108,
        ),  # v1.3.0 default singleton address
        (
            "0xC22834581EbC8527d974F8a1c97E1bEA4EF910BC",
            4_949_487,
        ),  # v1.3.0 safe singleton address
    ],
    EthereumNetwork.MOONBEAM: [
        ("0xa6B71E26C5e0845f74c812102Ca7114b6a896AB2", 172078),  # v1.3.0
    ],
    EthereumNetwork.MOONRIVER: [
        ("0xa6B71E26C5e0845f74c812102Ca7114b6a896AB2", 707_721),  # v1.3.0
    ],
    EthereumNetwork.MOONBASE_ALPHA: [
        ("0xa6B71E26C5e0845f74c812102Ca7114b6a896AB2", 939_239),  # v1.3.0
    ],
    EthereumNetwork.FUSE_MAINNET: [
        ("0xa6B71E26C5e0845f74c812102Ca7114b6a896AB2", 12_725_072),  # v1.3.0
    ],
    EthereumNetwork.FUSE_SPARKNET: [
        ("0xa6B71E26C5e0845f74c812102Ca7114b6a896AB2", 1_010_506),  # v1.3.0
    ],
    EthereumNetwork.POLIS_MAINNET: [
        ("0xa6B71E26C5e0845f74c812102Ca7114b6a896AB2", 1266),  # v1.3.0
    ],
    EthereumNetwork.OPTIMISM: [
        (
            "0xa6B71E26C5e0845f74c812102Ca7114b6a896AB2",
            3936933,
        ),  # v1.3.0 default singleton address
        (
            "0xC22834581EbC8527d974F8a1c97E1bEA4EF910BC",
            173709,
        ),  # v1.3.0 safe singleton address
    ],
    EthereumNetwork.BOBA_BNB_MAINNET: [
        ("0xC22834581EbC8527d974F8a1c97E1bEA4EF910BC", 22831),  # v1.3.0
    ],
    EthereumNetwork.BOBA_AVAX: [
        ("0xC22834581EbC8527d974F8a1c97E1bEA4EF910BC", 55739),  # v1.3.0
    ],
    EthereumNetwork.BOBA_NETWORK: [
        ("0xC22834581EbC8527d974F8a1c97E1bEA4EF910BC", 170895),  # v1.3.0
    ],
    EthereumNetwork.AURORA_MAINNET: [
        ("0xa6B71E26C5e0845f74c812102Ca7114b6a896AB2", 52494580),  # v1.3.0
    ],
    EthereumNetwork.METIS_STARDUST_TESTNET: [
        ("0xC22834581EbC8527d974F8a1c97E1bEA4EF910BC", 56117),  # v1.3.0
    ],
    EthereumNetwork.METIS_GOERLI_TESTNET: [
        ("0xC22834581EbC8527d974F8a1c97E1bEA4EF910BC", 131842),  # v1.3.0
    ],
    EthereumNetwork.METIS_ANDROMEDA_MAINNET: [
        ("0xC22834581EbC8527d974F8a1c97E1bEA4EF910BC", 61758),  # v1.3.0
    ],
    EthereumNetwork.SHYFT_MAINNET: [
        ("0xa6B71E26C5e0845f74c812102Ca7114b6a896AB2", 2000),  # v1.3.0
    ],
    EthereumNetwork.SHYFT_TESTNET: [
        ("0xa6B71E26C5e0845f74c812102Ca7114b6a896AB2", 1984340),  # v1.3.0
    ],
    EthereumNetwork.REI_NETWORK: [
        ("0xa6B71E26C5e0845f74c812102Ca7114b6a896AB2", 2387999),  # v1.3.0
    ],
    EthereumNetwork.METER_MAINNET: [
        ("0xC22834581EbC8527d974F8a1c97E1bEA4EF910BC", 23863720),  # v1.3.0
    ],
    EthereumNetwork.METER_TESTNET: [
        ("0xC22834581EbC8527d974F8a1c97E1bEA4EF910BC", 15035363),  # v1.3.0
    ],
    EthereumNetwork.EURUS_MAINNET: [
        ("0xa6B71E26C5e0845f74c812102Ca7114b6a896AB2", 7127155),  # v1.3.0
    ],
    EthereumNetwork.EURUS_TESTNET: [
        ("0xa6B71E26C5e0845f74c812102Ca7114b6a896AB2", 12845425),  # v1.3.0
    ],
    EthereumNetwork.VENIDIUM_MAINNET: [
        ("0xa6B71E26C5e0845f74c812102Ca7114b6a896AB2", 1127130),  # v1.3.0
    ],
    EthereumNetwork.VENIDIUM_TESTNET: [
        ("0xa6B71E26C5e0845f74c812102Ca7114b6a896AB2", 761231),  # v1.3.0
    ],
    EthereumNetwork.GODWOKEN_TESTNET_V1: [
        ("0xC22834581EbC8527d974F8a1c97E1bEA4EF910BC", 93108),  # v1.3.0
    ],
    EthereumNetwork.KLAYTN_TESTNET_BAOBAB: [
        ("0xC22834581EbC8527d974F8a1c97E1bEA4EF910BC", 93821613),  # v1.3.0
    ],
    EthereumNetwork.KLAYTN_MAINNET_CYPRESS: [
        ("0xC22834581EbC8527d974F8a1c97E1bEA4EF910BC", 93506870),  # v1.3.0
    ],
    EthereumNetwork.MILKOMEDA_A1_TESTNET: [
        ("0xa6B71E26C5e0845f74c812102Ca7114b6a896AB2", 789),  # v1.3.0
    ],
    EthereumNetwork.MILKOMEDA_A1_MAINNET: [
        ("0xa6B71E26C5e0845f74c812102Ca7114b6a896AB2", 6218),  # v1.3.0
    ],
    EthereumNetwork.MILKOMEDA_C1_TESTNET: [
        ("0xa6B71E26C5e0845f74c812102Ca7114b6a896AB2", 5080303),  # v1.3.0
    ],
    EthereumNetwork.MILKOMEDA_C1_MAINNET: [
        ("0xa6B71E26C5e0845f74c812102Ca7114b6a896AB2", 4896699),  # v1.3.0
    ],
    EthereumNetwork.CRONOS_TESTNET: [
        ("0xC22834581EbC8527d974F8a1c97E1bEA4EF910BC", 3290819),  # v1.3.0
    ],
    EthereumNetwork.CRONOS_MAINNET_BETA: [
        ("0xC22834581EbC8527d974F8a1c97E1bEA4EF910BC", 2958469),  # v1.3.0
    ],
    EthereumNetwork.RABBIT_ANALOG_TESTNET_CHAIN: [
        ("0xa6B71E26C5e0845f74c812102Ca7114b6a896AB2", 1434222),  # v1.3.0
    ],
    EthereumNetwork.CLOUDWALK_TESTNET: [
        ("0xa6B71E26C5e0845f74c812102Ca7114b6a896AB2", 13743040),  # v1.3.0
    ],
    EthereumNetwork.KCC_MAINNET: [
        ("0xa6B71E26C5e0845f74c812102Ca7114b6a896AB2", 4860798),  # v1.3.0
    ],
    EthereumNetwork.KCC_TESTNET: [
        ("0xa6B71E26C5e0845f74c812102Ca7114b6a896AB2", 12147567),  # v1.3.0
    ],
    EthereumNetwork.PUBLICMINT_MAINNET: [
        ("0xa6B71E26C5e0845f74c812102Ca7114b6a896AB2", 19974979),  # v1.3.0
    ],
    EthereumNetwork.PUBLICMINT_TESTNET: [
        ("0xa6B71E26C5e0845f74c812102Ca7114b6a896AB2", 14062193),  # v1.3.0
    ],
    EthereumNetwork.XINFIN_XDC_NETWORK: [
        ("0xa6B71E26C5e0845f74c812102Ca7114b6a896AB2", 53901564),  # v1.3.0
    ],
    EthereumNetwork.XDC_APOTHEM_NETWORK: [
        ("0xa6B71E26C5e0845f74c812102Ca7114b6a896AB2", 42293264),  # v1.3.0
    ],
    EthereumNetwork.BASE_MAINNET: [
        ("0xC22834581EbC8527d974F8a1c97E1bEA4EF910BC", 595181),  # v1.3.0
    ],
    EthereumNetwork.BASE_GOERLI_TESTNET: [
        ("0x4e1DCf7AD4e460CfD30791CCC4F9c8a4f820ec67", 7330598),  # v1.4.1
        ("0xC22834581EbC8527d974F8a1c97E1bEA4EF910BC", 938696),  # v1.3.0
    ],
    EthereumNetwork.KAVA_EVM: [
        ("0xa6B71E26C5e0845f74c812102Ca7114b6a896AB2", 2116356),  # v1.3.0
    ],
    EthereumNetwork.CROSSBELL: [
        ("0xa6B71E26C5e0845f74c812102Ca7114b6a896AB2", 28314747),  # v1.3.0
    ],
    EthereumNetwork.IOTEX_NETWORK_MAINNET: [
        ("0xC22834581EbC8527d974F8a1c97E1bEA4EF910BC", 22172504),  # v1.3.0
    ],
    EthereumNetwork.HARMONY_MAINNET_SHARD_0: [
        ("0xC22834581EbC8527d974F8a1c97E1bEA4EF910BC", 22502012),  # v1.3.0
        ("0x4f9b1dEf3a0f6747bF8C870a27D3DeCdf029100e", 11526678),
    ],
    EthereumNetwork.HARMONY_TESTNET_SHARD_0: [
        ("0xC22834581EbC8527d974F8a1c97E1bEA4EF910BC", 4824437),  # v1.3.0
    ],
    EthereumNetwork.VELAS_EVM_MAINNET: [
        ("0xC22834581EbC8527d974F8a1c97E1bEA4EF910BC", 27571962),  # v1.3.0
    ],
    EthereumNetwork.WEMIX3_0_MAINNET: [
        ("0xC22834581EbC8527d974F8a1c97E1bEA4EF910BC", 12651730),  # v1.3.0
    ],
    EthereumNetwork.WEMIX3_0_TESTNET: [
        ("0xC22834581EbC8527d974F8a1c97E1bEA4EF910BC", 20833988),  # v1.3.0
    ],
    EthereumNetwork.EVMOS_TESTNET: [
        ("0xa6B71E26C5e0845f74c812102Ca7114b6a896AB2", 70637),  # v1.3.0
    ],
    EthereumNetwork.EVMOS: [
        ("0xa6B71E26C5e0845f74c812102Ca7114b6a896AB2", 146858),  # v1.3.0
    ],
    EthereumNetwork.SCROLL_GOERLI_TESTNET: [
        ("0xC22834581EbC8527d974F8a1c97E1bEA4EF910BC", 676384),  # v1.3.0
    ],
    EthereumNetwork.MAP_MAINNET: [
        ("0xa6B71E26C5e0845f74c812102Ca7114b6a896AB2", 5190546),  # v1.3.0
    ],
    EthereumNetwork.MAP_MAKALU: [
        ("0xa6B71E26C5e0845f74c812102Ca7114b6a896AB2", 2987578),  # v1.3.0
    ],
    EthereumNetwork.ETHEREUM_CLASSIC_MAINNET: [
        ("0x69f4D1788e39c87893C980c06EdF4b7f686e2938", 15904946),  # v1.3.0
    ],
    EthereumNetwork.ETHEREUM_CLASSIC_TESTNET_MORDOR: [
        ("0x69f4D1788e39c87893C980c06EdF4b7f686e2938", 6333172),  # v1.3.0
    ],
    EthereumNetwork.SEPOLIA: [
        ("0x4e1DCf7AD4e460CfD30791CCC4F9c8a4f820ec67", 3312223),  # v1.4.1
        (
            "0xC22834581EbC8527d974F8a1c97E1bEA4EF910BC",
            2087031,
        ),  # v1.3.0  Safe singleton address
        (
            "0xa6B71E26C5e0845f74c812102Ca7114b6a896AB2",
            2086864,
        ),  # v1.3.0  Default singleton address
    ],
    EthereumNetwork.TENET_TESTNET: [
        ("0xC22834581EbC8527d974F8a1c97E1bEA4EF910BC", 885379),  # v1.3.0
    ],
    EthereumNetwork.TENET: [
        ("0xC22834581EbC8527d974F8a1c97E1bEA4EF910BC", 727457),  # v1.3.0
    ],
    EthereumNetwork.LINEA_TESTNET: [
        ("0xa6B71E26C5e0845f74c812102Ca7114b6a896AB2", 363118),  # v1.3.0
    ],
    EthereumNetwork.ASTAR: [
        ("0xa6B71E26C5e0845f74c812102Ca7114b6a896AB2", 1106417),  # v1.3.0
    ],
    EthereumNetwork.SHIDEN: [
        ("0xa6B71E26C5e0845f74c812102Ca7114b6a896AB2", 1634935),  # v1.3.0
    ],
    EthereumNetwork.DARWINIA_NETWORK: [
        (
            "0xC22834581EbC8527d974F8a1c97E1bEA4EF910BC",
            491157,
        )
    ],
    EthereumNetwork.DARWINIA_CRAB_NETWORK: [
        (
            "0xC22834581EbC8527d974F8a1c97E1bEA4EF910BC",
            739882,
        )
    ],
    EthereumNetwork.ZORA_NETWORK: [
        ("0xa6B71E26C5e0845f74c812102Ca7114b6a896AB2", 11914),  # v1.3.0
    ],
    EthereumNetwork.ZKSYNC_ALPHA_TESTNET: [
        ("0xDAec33641865E4651fB43181C6DB6f7232Ee91c2", 8619849),  # v1.3.0
    ],
    EthereumNetwork.ZKSYNC_V2: [
        ("0xDAec33641865E4651fB43181C6DB6f7232Ee91c2", 7259190),  # v1.3.0
    ],
    EthereumNetwork.MANTLE_TESTNET: [
        ("0xC22834581EbC8527d974F8a1c97E1bEA4EF910BC", 4404053),  # v1.3.0
    ],
    EthereumNetwork.MANTLE: [
        ("0xC22834581EbC8527d974F8a1c97E1bEA4EF910BC", 1504),  # v1.3.0
    ],
    EthereumNetwork.CASCADIA_TESTNET: [
        ("0xC22834581EbC8527d974F8a1c97E1bEA4EF910BC", 1408580),  # v1.3.0
    ],
    EthereumNetwork.OASIS_SAPPHIRE_TESTNET: [
        ("0xC22834581EbC8527d974F8a1c97E1bEA4EF910BC", 1378137),  # v1.3.0
    ],
    EthereumNetwork.OASIS_SAPPHIRE: [
        ("0xC22834581EbC8527d974F8a1c97E1bEA4EF910BC", 325632),  # v1.3.0
    ],
    EthereumNetwork.EDGEWARE_MAINNET: [
        ("0xa6B71E26C5e0845f74c812102Ca7114b6a896AB2", 18176812),  # v1.3.0
    ],
    EthereumNetwork.LINEA: [
        ("0xa6B71E26C5e0845f74c812102Ca7114b6a896AB2", 10),  # v1.3.0
    ],
    EthereumNetwork.NEON_EVM_DEVNET: [
        ("0xC22834581EbC8527d974F8a1c97E1bEA4EF910BC", 205146874),  # v1.3.0
    ],
    EthereumNetwork.NEON_EVM_MAINNET: [
        ("0xC22834581EbC8527d974F8a1c97E1bEA4EF910BC", 203993869),  # v1.3.0
    ],
    EthereumNetwork.SCROLL_SEPOLIA_TESTNET: [
        ("0xa6B71E26C5e0845f74c812102Ca7114b6a896AB2", 6254),  # v1.3.0
    ],
    EthereumNetwork.FANTOM_OPERA: [
        ("0xC22834581EbC8527d974F8a1c97E1bEA4EF910BC", 38810826),  # v1.3.0
        ("0xa6B71E26C5e0845f74c812102Ca7114b6a896AB2", 21817221),  # v1.3.0
    ],
    EthereumNetwork.FANTOM_TESTNET: [
        ("0xa6B71E26C5e0845f74c812102Ca7114b6a896AB2", 4627348),  # v1.3.0
        ("0x63B5caf390e8AF7133DBE6bA92A69167a854Ac91", 4627348),  # v1.3.0
    ],
    EthereumNetwork.RSK_MAINNET: [
        ("0xa6B71E26C5e0845f74c812102Ca7114b6a896AB2", 3891234),  # v1.3.0
    ],
    EthereumNetwork.RSK_TESTNET: [
        ("0xa6B71E26C5e0845f74c812102Ca7114b6a896AB2", 2362232),  # v1.3.0
    ],
    EthereumNetwork.JAPAN_OPEN_CHAIN_MAINNET: [
        ("0xC22834581EbC8527d974F8a1c97E1bEA4EF910BC", 7709119),  # v1.3.0
    ],
    EthereumNetwork.JAPAN_OPEN_CHAIN_TESTNET: [
        ("0xC22834581EbC8527d974F8a1c97E1bEA4EF910BC", 1315556),  # v1.3.0
    ],
    EthereumNetwork.ZETACHAIN_ATHENS_TESTNET: [
        ("0xC22834581EbC8527d974F8a1c97E1bEA4EF910BC", 1962972),  # v1.3.0
    ],
    EthereumNetwork.SCROLL: [
        ("0xa6B71E26C5e0845f74c812102Ca7114b6a896AB2", 179),  # v1.3.0
    ],
    EthereumNetwork.TELOS_EVM_MAINNET: [
        ("0xa6B71E26C5e0845f74c812102Ca7114b6a896AB2", 237435678),  # v1.3.0
    ],
    EthereumNetwork.TELOS_EVM_TESTNET: [
        ("0xa6B71E26C5e0845f74c812102Ca7114b6a896AB2", 194005709),  # v1.3.0
    ],
<<<<<<< HEAD
    EthereumNetwork.MANTA_PACIFIC_MAINNET: [
        ("0xa6B71E26C5e0845f74c812102Ca7114b6a896AB2", 338464),  # v1.3.0
=======
    EthereumNetwork.PGN_MAINNET: [
        ("0xa6B71E26C5e0845f74c812102Ca7114b6a896AB2", 344314),  # v1.3.0
    ],
    EthereumNetwork.PGN_TESTNET: [
        ("0xa6B71E26C5e0845f74c812102Ca7114b6a896AB2", 1774097),  # v1.3.0
    ],
    EthereumNetwork.ARTHERA_TESTNET: [
        ("0x4e1DCf7AD4e460CfD30791CCC4F9c8a4f820ec67", 4186337),  # v1.4.1
        ("0xC22834581EbC8527d974F8a1c97E1bEA4EF910BC", 119959),  # v1.3.0
>>>>>>> 6f6b8a73
    ],
}<|MERGE_RESOLUTION|>--- conflicted
+++ resolved
@@ -637,11 +637,6 @@
         ("0x3E5c63644E683549055b9Be8653de26E0B4CD36E", 194005796, "1.3.0+L2"),
         ("0xd9Db270c1B5E3Bd161E8c8503c55cEABeE709552", 194005824, "1.3.0"),
     ],
-<<<<<<< HEAD
-    EthereumNetwork.MANTA_PACIFIC_MAINNET: [
-        ("0x3E5c63644E683549055b9Be8653de26E0B4CD36E", 338471, "1.3.0+L2"),
-        ("0xd9Db270c1B5E3Bd161E8c8503c55cEABeE709552", 338472, "1.3.0"),
-=======
     EthereumNetwork.PGN_MAINNET: [
         ("0x3E5c63644E683549055b9Be8653de26E0B4CD36E", 344345, "1.3.0+L2"),
         ("0xd9Db270c1B5E3Bd161E8c8503c55cEABeE709552", 344348, "1.3.0"),
@@ -655,7 +650,9 @@
         ("0x41675C099F32341bf84BFc5382aF534df5C7461a", 4186415, "1.4.1"),
         ("0xfb1bffC9d739B8D520DaF37dF666da4C687191EA", 119967, "1.3.0+L2"),
         ("0x69f4D1788e39c87893C980c06EdF4b7f686e2938", 119968, "1.3.0"),
->>>>>>> 6f6b8a73
+    EthereumNetwork.MANTA_PACIFIC_MAINNET: [
+        ("0x3E5c63644E683549055b9Be8653de26E0B4CD36E", 338471, "1.3.0+L2"),
+        ("0xd9Db270c1B5E3Bd161E8c8503c55cEABeE709552", 338472, "1.3.0"),
     ],
 }
 
@@ -1080,10 +1077,6 @@
     EthereumNetwork.TELOS_EVM_TESTNET: [
         ("0xa6B71E26C5e0845f74c812102Ca7114b6a896AB2", 194005709),  # v1.3.0
     ],
-<<<<<<< HEAD
-    EthereumNetwork.MANTA_PACIFIC_MAINNET: [
-        ("0xa6B71E26C5e0845f74c812102Ca7114b6a896AB2", 338464),  # v1.3.0
-=======
     EthereumNetwork.PGN_MAINNET: [
         ("0xa6B71E26C5e0845f74c812102Ca7114b6a896AB2", 344314),  # v1.3.0
     ],
@@ -1093,6 +1086,7 @@
     EthereumNetwork.ARTHERA_TESTNET: [
         ("0x4e1DCf7AD4e460CfD30791CCC4F9c8a4f820ec67", 4186337),  # v1.4.1
         ("0xC22834581EbC8527d974F8a1c97E1bEA4EF910BC", 119959),  # v1.3.0
->>>>>>> 6f6b8a73
+    EthereumNetwork.MANTA_PACIFIC_MAINNET: [
+        ("0xa6B71E26C5e0845f74c812102Ca7114b6a896AB2", 338464),  # v1.3.0
     ],
 }