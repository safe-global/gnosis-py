--- conflicted
+++ resolved
@@ -514,19 +514,17 @@
         ("0x1727c2c531cf966f902E5927b98490fDFb3b2b70", 7259224, "1.3.0+L2"),
         ("0xB00ce5CCcdEf57e539ddcEd01DF43a13855d9910", 7259230, "1.3.0"),
     ],
-<<<<<<< HEAD
+    EthereumNetwork.MANTLE_TESTNET: [
+        ("0xfb1bffC9d739B8D520DaF37dF666da4C687191EA", 4404246, "1.3.0+L2"),
+        ("0x69f4D1788e39c87893C980c06EdF4b7f686e2938", 4404284, "1.3.0"),
+    ],
+    EthereumNetwork.MANTLE: [
+        ("0xfb1bffC9d739B8D520DaF37dF666da4C687191EA", 1511, "1.3.0+L2"),
+        ("0x69f4D1788e39c87893C980c06EdF4b7f686e2938", 1512, "1.3.0"),
+    ],
     EthereumNetwork.CASCADIA_TESTNET: [
         ("0xfb1bffC9d739B8D520DaF37dF666da4C687191EA", 1408599, "1.3.0+L2"),
         ("0x69f4D1788e39c87893C980c06EdF4b7f686e2938", 1408613, "1.3.0"),
-=======
-    EthereumNetwork.MANTLE_TESTNET: [
-        ("0xfb1bffC9d739B8D520DaF37dF666da4C687191EA", 4404246, "1.3.0+L2"),
-        ("0x69f4D1788e39c87893C980c06EdF4b7f686e2938", 4404284, "1.3.0"),
-    ],
-    EthereumNetwork.MANTLE: [
-        ("0xfb1bffC9d739B8D520DaF37dF666da4C687191EA", 1511, "1.3.0+L2"),
-        ("0x69f4D1788e39c87893C980c06EdF4b7f686e2938", 1512, "1.3.0"),
->>>>>>> 4bdf6cc4
     ],
 }
 
@@ -872,15 +870,13 @@
     EthereumNetwork.ZKSYNC_V2: [
         ("0xDAec33641865E4651fB43181C6DB6f7232Ee91c2", 7259190),  # v1.3.0
     ],
-<<<<<<< HEAD
+    EthereumNetwork.MANTLE_TESTNET: [
+        ("0xC22834581EbC8527d974F8a1c97E1bEA4EF910BC", 4404053),  # v1.3.0
+    ],
+    EthereumNetwork.MANTLE: [
+        ("0xC22834581EbC8527d974F8a1c97E1bEA4EF910BC", 1504),  # v1.3.0
+    ],
     EthereumNetwork.CASCADIA_TESTNET: [
         ("0xC22834581EbC8527d974F8a1c97E1bEA4EF910BC", 1408580),  # v1.3.0
-=======
-    EthereumNetwork.MANTLE_TESTNET: [
-        ("0xC22834581EbC8527d974F8a1c97E1bEA4EF910BC", 4404053),  # v1.3.0
-    ],
-    EthereumNetwork.MANTLE: [
-        ("0xC22834581EbC8527d974F8a1c97E1bEA4EF910BC", 1504),  # v1.3.0
->>>>>>> 4bdf6cc4
     ],
 }