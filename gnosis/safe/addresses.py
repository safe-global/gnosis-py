"""
Contains information about Safe contract addresses deployed in every chain

Every entry contains a tuple with address, deployment block number and version
"""
from typing import Dict, List, Tuple

from eth_typing import ChecksumAddress

from gnosis.eth import EthereumNetwork

SAFE_SIMULATE_TX_ACCESSOR_ADDRESS: ChecksumAddress = (
    "0x3d4BA2E0884aa488718476ca2FB8Efc291A46199"
)

MASTER_COPIES: Dict[EthereumNetwork, List[Tuple[str, int, str]]] = {
    EthereumNetwork.MAINNET: [
        ("0x29fcB43b46531BcA003ddC8FCB67FFE91900C762", 17486982, "1.4.1+L2"),
        ("0x41675C099F32341bf84BFc5382aF534df5C7461a", 17487000, "1.4.1"),
        (
            "0xfb1bffC9d739B8D520DaF37dF666da4C687191EA",
            14981217,
            "1.3.0+L2",
        ),  # safe singleton address
        (
            "0x3E5c63644E683549055b9Be8653de26E0B4CD36E",
            12504423,
            "1.3.0+L2",
        ),  # default singleton address
        (
            "0x69f4D1788e39c87893C980c06EdF4b7f686e2938",
            17530813,
            "1.3.0",
        ),  # safe singleton factory
        (
            "0xd9Db270c1B5E3Bd161E8c8503c55cEABeE709552",
            12504268,
            "1.3.0",
        ),  # default singleton address
        ("0x6851D6fDFAfD08c0295C392436245E5bc78B0185", 10329734, "1.2.0"),
        ("0x34CfAC646f301356fAa8B21e94227e3583Fe3F5F", 9084503, "1.1.1"),
        ("0xaE32496491b53841efb51829d6f886387708F99B", 8915728, "1.1.0"),
        ("0xb6029EA3B2c51D09a50B53CA8012FeEB05bDa35A", 7457553, "1.0.0"),
        ("0x8942595A2dC5181Df0465AF0D7be08c8f23C93af", 6766257, "0.1.0"),
        ("0xAC6072986E985aaBE7804695EC2d8970Cf7541A2", 6569433, "0.0.2"),
    ],
    EthereumNetwork.RINKEBY: [
        ("0x3E5c63644E683549055b9Be8653de26E0B4CD36E", 8527380, "1.3.0+L2"),
        ("0xd9Db270c1B5E3Bd161E8c8503c55cEABeE709552", 8527381, "1.3.0"),
        ("0x6851D6fDFAfD08c0295C392436245E5bc78B0185", 6723632, "1.2.0"),
        ("0x34CfAC646f301356fAa8B21e94227e3583Fe3F5F", 5590754, "1.1.1"),
        ("0xaE32496491b53841efb51829d6f886387708F99B", 5423491, "1.1.0"),
        ("0xb6029EA3B2c51D09a50B53CA8012FeEB05bDa35A", 4110083, "1.0.0"),
        ("0x8942595A2dC5181Df0465AF0D7be08c8f23C93af", 3392692, "0.1.0"),
        ("0x2727D69C0BD14B1dDd28371B8D97e808aDc1C2f7", 3055781, "0.0.2"),
    ],
    EthereumNetwork.GOERLI: [
        ("0x29fcB43b46531BcA003ddC8FCB67FFE91900C762", 9134479, "1.4.1+L2"),
        ("0x41675C099F32341bf84BFc5382aF534df5C7461a", 9134480, "1.4.1"),
        (
            "0xfb1bffC9d739B8D520DaF37dF666da4C687191EA",
            6900544,
            "1.3.0+L2",
        ),  # safe singleton address
        (
            "0x3E5c63644E683549055b9Be8653de26E0B4CD36E",
            4854168,
            "1.3.0+L2",
        ),  # default singleton address
        (
            "0x69f4D1788e39c87893C980c06EdF4b7f686e2938",
            6900547,
            "1.3.0",
        ),  # safe singleton address
        (
            "0xd9Db270c1B5E3Bd161E8c8503c55cEABeE709552",
            4854169,
            "1.3.0",
        ),  # default singleton address
        ("0x6851D6fDFAfD08c0295C392436245E5bc78B0185", 2930373, "1.2.0"),
        ("0x34CfAC646f301356fAa8B21e94227e3583Fe3F5F", 1798663, "1.1.1"),
        ("0xaE32496491b53841efb51829d6f886387708F99B", 1631488, "1.1.0"),
        ("0xb6029EA3B2c51D09a50B53CA8012FeEB05bDa35A", 319108, "1.0.0"),
        ("0x8942595A2dC5181Df0465AF0D7be08c8f23C93af", 34096, "0.1.0"),
    ],
    EthereumNetwork.GNOSIS: [
        ("0x29fcB43b46531BcA003ddC8FCB67FFE91900C762", 28204126, "1.4.1+L2"),
        ("0x41675C099F32341bf84BFc5382aF534df5C7461a", 28204128, "1.4.1"),
        (
            "0xfb1bffC9d739B8D520DaF37dF666da4C687191EA",
            27679972,
            "1.3.0+L2",
        ),  # safe singleton address
        (
            "0x3E5c63644E683549055b9Be8653de26E0B4CD36E",
            16236936,
            "1.3.0+L2",
        ),  # default singleton address
        (
            "0x69f4D1788e39c87893C980c06EdF4b7f686e2938",
            27679975,
            "1.3.0",
        ),  # safe singleton address
        (
            "0xd9Db270c1B5E3Bd161E8c8503c55cEABeE709552",
            16236998,
            "1.3.0",
        ),  # default singleton address
        ("0x6851D6fDFAfD08c0295C392436245E5bc78B0185", 10612049, "1.2.0"),
        ("0x34CfAC646f301356fAa8B21e94227e3583Fe3F5F", 10045292, "1.1.1"),
        ("0x2CB0ebc503dE87CFD8f0eCEED8197bF7850184ae", 12529466, "1.1.1+Circles"),
        ("0xb6029EA3B2c51D09a50B53CA8012FeEB05bDa35A", 19560130, "1.0.0"),
    ],
    EthereumNetwork.ENERGY_WEB_CHAIN: [
        ("0x3E5c63644E683549055b9Be8653de26E0B4CD36E", 12028662, "1.3.0+L2"),
        ("0xd9Db270c1B5E3Bd161E8c8503c55cEABeE709552", 12028664, "1.3.0"),
        ("0x6851D6fDFAfD08c0295C392436245E5bc78B0185", 6398655, "1.2.0"),
        ("0x34CfAC646f301356fAa8B21e94227e3583Fe3F5F", 6399212, "1.1.1"),
    ],
    EthereumNetwork.ENERGY_WEB_VOLTA_TESTNET: [
        ("0x3E5c63644E683549055b9Be8653de26E0B4CD36E", 11942450, "1.3.0+L2"),
        ("0xd9Db270c1B5E3Bd161E8c8503c55cEABeE709552", 11942451, "1.3.0"),
        ("0x6851D6fDFAfD08c0295C392436245E5bc78B0185", 6876086, "1.2.0"),
        ("0x34CfAC646f301356fAa8B21e94227e3583Fe3F5F", 6876642, "1.1.1"),
    ],
    EthereumNetwork.POLYGON: [
        ("0x29fcB43b46531BcA003ddC8FCB67FFE91900C762", 44367857, "1.4.1+L2"),
        ("0x41675C099F32341bf84BFc5382aF534df5C7461a", 44367925, "1.4.1"),
        (
            "0xfb1bffC9d739B8D520DaF37dF666da4C687191EA",
            34516629,
            "1.3.0+L2",
        ),  # safe singleton address
        (
            "0x3E5c63644E683549055b9Be8653de26E0B4CD36E",
            14306478,
            "1.3.0+L2",
        ),  # default singleton address
        ("0xd9Db270c1B5E3Bd161E8c8503c55cEABeE709552", 14306478, "1.3.0"),
    ],
    EthereumNetwork.POLYGON_ZKEVM: [
        (
            "0xfb1bffC9d739B8D520DaF37dF666da4C687191EA",
            4460434,
            "1.3.0+L2",
        ),  # safe singleton address
        (
            "0x3E5c63644E683549055b9Be8653de26E0B4CD36E",
            79000,
            "1.3.0+L2",
        ),  # default singleton address
        ("0xd9Db270c1B5E3Bd161E8c8503c55cEABeE709552", 79000, "1.3.0"),
    ],
    EthereumNetwork.MUMBAI: [
        ("0x3E5c63644E683549055b9Be8653de26E0B4CD36E", 13736914, "1.3.0+L2"),
        ("0xd9Db270c1B5E3Bd161E8c8503c55cEABeE709552", 13736914, "1.3.0"),
    ],
    EthereumNetwork.ARBITRUM_ONE: [
        (
            "0xfb1bffC9d739B8D520DaF37dF666da4C687191EA",
            88610931,
            "1.3.0+L2",
        ),  # safe singleton address
        (
            "0x3E5c63644E683549055b9Be8653de26E0B4CD36E",
            1146,
            "1.3.0+L2",
        ),  # default singleton address
        ("0xd9Db270c1B5E3Bd161E8c8503c55cEABeE709552", 1140, "1.3.0"),
    ],
    EthereumNetwork.ARBITRUM_NOVA: [
        ("0x3E5c63644E683549055b9Be8653de26E0B4CD36E", 426, "1.3.0+L2"),
        ("0xd9Db270c1B5E3Bd161E8c8503c55cEABeE709552", 427, "1.3.0"),
    ],
    EthereumNetwork.ARBITRUM_RINKEBY: [
        ("0x3E5c63644E683549055b9Be8653de26E0B4CD36E", 57070, "1.3.0+L2"),
        ("0xd9Db270c1B5E3Bd161E8c8503c55cEABeE709552", 57070, "1.3.0"),
    ],
    EthereumNetwork.ARBITRUM_GOERLI: [
        ("0x3E5c63644E683549055b9Be8653de26E0B4CD36E", 11545, "1.3.0+L2"),
        ("0xd9Db270c1B5E3Bd161E8c8503c55cEABeE709552", 11546, "1.3.0"),
    ],
    EthereumNetwork.ARBITRUM_SEPOLIA: [
        ("0x3E5c63644E683549055b9Be8653de26E0B4CD36E", 154, "1.3.0+L2"),
        ("0xd9Db270c1B5E3Bd161E8c8503c55cEABeE709552", 155, "1.3.0"),
    ],
    EthereumNetwork.BNB_SMART_CHAIN_MAINNET: [
        ("0x29fcB43b46531BcA003ddC8FCB67FFE91900C762", 31484712, "1.4.1+L2"),
        ("0x41675C099F32341bf84BFc5382aF534df5C7461a", 31484715, "1.4.1"),
        (
            "0xfb1bffC9d739B8D520DaF37dF666da4C687191EA",
            28092011,
            "1.3.0+L2",
        ),  # safe singleton address
        (
            "0x3E5c63644E683549055b9Be8653de26E0B4CD36E",
            8485899,
            "1.3.0+L2",
        ),  # default singleton address
        (
            "0x69f4D1788e39c87893C980c06EdF4b7f686e2938",
            28092014,
            "1.3.0",
        ),  # safe singleton address
        (
            "0xd9Db270c1B5E3Bd161E8c8503c55cEABeE709552",
            8485903,
            "1.3.0",
        ),  # default singleton address
    ],
    EthereumNetwork.CELO_MAINNET: [
        ("0xfb1bffC9d739B8D520DaF37dF666da4C687191EA", 8944350, "1.3.0+L2"),
        ("0x69f4D1788e39c87893C980c06EdF4b7f686e2938", 8944351, "1.3.0"),
    ],
    EthereumNetwork.AVALANCHE_C_CHAIN: [
        (
            "0x3E5c63644E683549055b9Be8653de26E0B4CD36E",
            22_123_383,
            "1.3.0+L2",
        ),  # default singleton address
        (
            "0xfb1bffC9d739B8D520DaF37dF666da4C687191EA",
            4_949_507,
            "1.3.0+L2",
        ),  # safe singleton address
        (
            "0xd9Db270c1B5E3Bd161E8c8503c55cEABeE709552",
            14_747_111,
            "1.3.0",
        ),  # default singleton address
        (
            "0x69f4D1788e39c87893C980c06EdF4b7f686e2938",
            4_949_512,
            "1.3.0",
        ),  # safe singleton address
    ],
    EthereumNetwork.MOONBEAM: [
        ("0x3E5c63644E683549055b9Be8653de26E0B4CD36E", 172_092, "1.3.0+L2"),
        ("0xd9Db270c1B5E3Bd161E8c8503c55cEABeE709552", 172_094, "1.3.0"),
    ],
    EthereumNetwork.MOONRIVER: [
        ("0x3E5c63644E683549055b9Be8653de26E0B4CD36E", 707_738, "1.3.0+L2"),
        ("0xd9Db270c1B5E3Bd161E8c8503c55cEABeE709552", 707_741, "1.3.0"),
    ],
    EthereumNetwork.MOONBASE_ALPHA: [
        ("0x3E5c63644E683549055b9Be8653de26E0B4CD36E", 939_244, "1.3.0+L2"),
        ("0xd9Db270c1B5E3Bd161E8c8503c55cEABeE709552", 939_246, "1.3.0"),
    ],
    EthereumNetwork.FUSE_MAINNET: [
        ("0x3E5c63644E683549055b9Be8653de26E0B4CD36E", 12_725_078, "1.3.0+L2"),
        ("0xd9Db270c1B5E3Bd161E8c8503c55cEABeE709552", 12_725_081, "1.3.0"),
    ],
    EthereumNetwork.FUSE_SPARKNET: [
        ("0x3E5c63644E683549055b9Be8653de26E0B4CD36E", 1_010_518, "1.3.0+L2"),
        ("0xd9Db270c1B5E3Bd161E8c8503c55cEABeE709552", 1_010_520, "1.3.0"),
    ],
    EthereumNetwork.POLIS_MAINNET: [
        ("0x3E5c63644E683549055b9Be8653de26E0B4CD36E", 1227, "1.3.0+L2"),
        ("0xd9Db270c1B5E3Bd161E8c8503c55cEABeE709552", 1278, "1.3.0"),
    ],
    EthereumNetwork.OPTIMISM: [
        (
            "0x3E5c63644E683549055b9Be8653de26E0B4CD36E",
            30813792,
            "1.3.0+L2",
        ),  # default singleton address
        (
            "0xfb1bffC9d739B8D520DaF37dF666da4C687191EA",
            173749,
            "1.3.0+L2",
        ),  # safe singleton address
        (
            "0xd9Db270c1B5E3Bd161E8c8503c55cEABeE709552",
            3936972,
            "1.3.0",
        ),  # default singleton address
        (
            "0x69f4D1788e39c87893C980c06EdF4b7f686e2938",
            173751,
            "1.3.0",
        ),  # safe singleton address
    ],
    EthereumNetwork.BOBA_BNB_MAINNET: [
        ("0xfb1bffC9d739B8D520DaF37dF666da4C687191EA", 22284, "1.3.0+L2"),
        ("0x69f4D1788e39c87893C980c06EdF4b7f686e2938", 22285, "1.3.0"),
    ],
    EthereumNetwork.BOBA_AVAX: [
        ("0xfb1bffC9d739B8D520DaF37dF666da4C687191EA", 55746, "1.3.0+L2"),
        ("0x69f4D1788e39c87893C980c06EdF4b7f686e2938", 55747, "1.3.0"),
    ],
    EthereumNetwork.BOBA_NETWORK: [
        ("0xfb1bffC9d739B8D520DaF37dF666da4C687191EA", 170908, "1.3.0+L2"),
        ("0x69f4D1788e39c87893C980c06EdF4b7f686e2938", 170910, "1.3.0"),
    ],
    EthereumNetwork.AURORA_MAINNET: [
        (
            "0xfb1bffC9d739B8D520DaF37dF666da4C687191EA",
            111687756,
            "1.3.0+L2",
        ),  # safe singleton address
        (
            "0x3E5c63644E683549055b9Be8653de26E0B4CD36E",
            52494543,
            "1.3.0+L2",
        ),  # default singleton address
        ("0xd9Db270c1B5E3Bd161E8c8503c55cEABeE709552", 52494556, "1.3.0"),
    ],
    EthereumNetwork.METIS_STARDUST_TESTNET: [
        ("0xfb1bffC9d739B8D520DaF37dF666da4C687191EA", 56124, "1.3.0+L2"),
        ("0x69f4D1788e39c87893C980c06EdF4b7f686e2938", 56125, "1.3.0"),
    ],
    EthereumNetwork.METIS_GOERLI_TESTNET: [
        ("0xfb1bffC9d739B8D520DaF37dF666da4C687191EA", 131845, "1.3.0+L2"),
        ("0x69f4D1788e39c87893C980c06EdF4b7f686e2938", 131846, "1.3.0"),
    ],
    EthereumNetwork.METIS_ANDROMEDA_MAINNET: [
        ("0xfb1bffC9d739B8D520DaF37dF666da4C687191EA", 61767, "1.3.0+L2"),
        ("0x69f4D1788e39c87893C980c06EdF4b7f686e2938", 61768, "1.3.0"),
    ],
    EthereumNetwork.SHYFT_MAINNET: [
        ("0x3E5c63644E683549055b9Be8653de26E0B4CD36E", 1000, "1.3.0+L2"),  # v1.3.0
    ],
    EthereumNetwork.SHYFT_TESTNET: [
        ("0x3E5c63644E683549055b9Be8653de26E0B4CD36E", 1984340, "1.3.0+L2"),  # v1.3.0
    ],
    EthereumNetwork.REI_NETWORK: [
        ("0x3E5c63644E683549055b9Be8653de26E0B4CD36E", 2388036, "1.3.0+L2"),
        ("0xd9Db270c1B5E3Bd161E8c8503c55cEABeE709552", 2388042, "1.3.0"),
    ],
    EthereumNetwork.METER_MAINNET: [
        ("0xfb1bffC9d739B8D520DaF37dF666da4C687191EA", 23863901, "1.3.0+L2")  # v1.3.0
    ],
    EthereumNetwork.METER_TESTNET: [
        ("0xfb1bffC9d739B8D520DaF37dF666da4C687191EA", 15035438, "1.3.0+L2")  # v1.3.0
    ],
    EthereumNetwork.EURUS_MAINNET: [
        ("0x3E5c63644E683549055b9Be8653de26E0B4CD36E", 7127163, "1.3.0+L2"),
        ("0xd9Db270c1B5E3Bd161E8c8503c55cEABeE709552", 7127166, "1.3.0"),
    ],
    EthereumNetwork.EURUS_TESTNET: [
        ("0x3E5c63644E683549055b9Be8653de26E0B4CD36E", 12845441, "1.3.0+L2"),
        ("0xd9Db270c1B5E3Bd161E8c8503c55cEABeE709552", 12845443, "1.3.0"),
    ],
    EthereumNetwork.VENIDIUM_MAINNET: [
        ("0x3E5c63644E683549055b9Be8653de26E0B4CD36E", 1127191, "1.3.0+L2"),
        ("0xd9Db270c1B5E3Bd161E8c8503c55cEABeE709552", 1127192, "1.3.0"),
    ],
    EthereumNetwork.VENIDIUM_TESTNET: [
        ("0x3E5c63644E683549055b9Be8653de26E0B4CD36E", 761243, "1.3.0+L2"),
        ("0xd9Db270c1B5E3Bd161E8c8503c55cEABeE709552", 761244, "1.3.0"),
    ],
    EthereumNetwork.GODWOKEN_TESTNET_V1: [
        ("0xfb1bffC9d739B8D520DaF37dF666da4C687191EA", 93204, "1.3.0+L2"),
        ("0x69f4D1788e39c87893C980c06EdF4b7f686e2938", 93168, "1.3.0"),
    ],
    EthereumNetwork.KLAYTN_TESTNET_BAOBAB: [
        ("0xfb1bffC9d739B8D520DaF37dF666da4C687191EA", 93821635, "1.3.0+L2"),
    ],
    EthereumNetwork.KLAYTN_MAINNET_CYPRESS: [
        ("0xfb1bffC9d739B8D520DaF37dF666da4C687191EA", 93507490, "1.3.0+L2"),
    ],
    EthereumNetwork.MILKOMEDA_A1_TESTNET: [
        ("0x3E5c63644E683549055b9Be8653de26E0B4CD36E", 796, "1.3.0+L2"),
        ("0xd9Db270c1B5E3Bd161E8c8503c55cEABeE709552", 797, "1.3.0"),
    ],
    EthereumNetwork.MILKOMEDA_A1_MAINNET: [
        ("0x3E5c63644E683549055b9Be8653de26E0B4CD36E", 6218, "1.3.0+L2"),
        ("0xd9Db270c1B5E3Bd161E8c8503c55cEABeE709552", 6042, "1.3.0"),
    ],
    EthereumNetwork.MILKOMEDA_C1_TESTNET: [
        ("0x3E5c63644E683549055b9Be8653de26E0B4CD36E", 5080339, "1.3.0+L2"),
        ("0xd9Db270c1B5E3Bd161E8c8503c55cEABeE709552", 5080357, "1.3.0"),
    ],
    EthereumNetwork.MILKOMEDA_C1_MAINNET: [
        ("0x3E5c63644E683549055b9Be8653de26E0B4CD36E", 4896727, "1.3.0+L2"),
        ("0xd9Db270c1B5E3Bd161E8c8503c55cEABeE709552", 4896733, "1.3.0"),
    ],
    EthereumNetwork.CRONOS_TESTNET: [
        ("0xfb1bffC9d739B8D520DaF37dF666da4C687191EA", 3290833, "1.3.0+L2"),
        ("0x69f4D1788e39c87893C980c06EdF4b7f686e2938", 3290835, "1.3.0"),
    ],
    EthereumNetwork.CRONOS_MAINNET: [
        ("0xfb1bffC9d739B8D520DaF37dF666da4C687191EA", 3002268, "1.3.0+L2"),
        ("0x69f4D1788e39c87893C980c06EdF4b7f686e2938", 3002760, "1.3.0"),
    ],
    EthereumNetwork.RABBIT_ANALOG_TESTNET_CHAIN: [
        ("0x3E5c63644E683549055b9Be8653de26E0B4CD36E", 1434229, "1.3.0+L2"),
        ("0xd9Db270c1B5E3Bd161E8c8503c55cEABeE709552", 1434230, "1.3.0"),
    ],
    EthereumNetwork.CLOUDWALK_TESTNET: [
        ("0x3E5c63644E683549055b9Be8653de26E0B4CD36E", 13743076, "1.3.0+L2"),
        ("0xd9Db270c1B5E3Bd161E8c8503c55cEABeE709552", 13743082, "1.3.0"),
    ],
    EthereumNetwork.KCC_MAINNET: [
        ("0x3E5c63644E683549055b9Be8653de26E0B4CD36E", 4860807, "1.3.0+L2"),
        ("0xd9Db270c1B5E3Bd161E8c8503c55cEABeE709552", 4860810, "1.3.0"),
    ],
    EthereumNetwork.KCC_TESTNET: [
        ("0x3E5c63644E683549055b9Be8653de26E0B4CD36E", 12147586, "1.3.0+L2"),
        ("0xd9Db270c1B5E3Bd161E8c8503c55cEABeE709552", 12147596, "1.3.0"),
    ],
    EthereumNetwork.PUBLICMINT_MAINNET: [
        ("0x3E5c63644E683549055b9Be8653de26E0B4CD36E", 19974991, "1.3.0+L2"),
        ("0xd9Db270c1B5E3Bd161E8c8503c55cEABeE709552", 19974993, "1.3.0"),
    ],
    EthereumNetwork.PUBLICMINT_TESTNET: [
        ("0x3E5c63644E683549055b9Be8653de26E0B4CD36E", 14062206, "1.3.0+L2"),
        ("0xd9Db270c1B5E3Bd161E8c8503c55cEABeE709552", 14062208, "1.3.0"),
    ],
    EthereumNetwork.XDC_APOTHEM_NETWORK: [
        ("0x3E5c63644E683549055b9Be8653de26E0B4CD36E", 42293309, "1.3.0+L2"),
        ("0xd9Db270c1B5E3Bd161E8c8503c55cEABeE709552", 42293315, "1.3.0"),
    ],
    EthereumNetwork.BASE: [
        ("0xfb1bffC9d739B8D520DaF37dF666da4C687191EA", 595207, "1.3.0+L2"),
        ("0x69f4D1788e39c87893C980c06EdF4b7f686e2938", 595211, "1.3.0"),
    ],
    EthereumNetwork.BASE_GOERLI_TESTNET: [
        ("0x29fcB43b46531BcA003ddC8FCB67FFE91900C762", 7330635, "1.4.1+L2"),
        ("0x41675C099F32341bf84BFc5382aF534df5C7461a", 7330643, "1.4.1"),
        ("0xfb1bffC9d739B8D520DaF37dF666da4C687191EA", 938848, "1.3.0+L2"),
        ("0x69f4D1788e39c87893C980c06EdF4b7f686e2938", 939064, "1.3.0"),
    ],
    EthereumNetwork.BASE_SEPOLIA_TESTNET: [
        ("0x3E5c63644E683549055b9Be8653de26E0B4CD36E", 3282054, "1.3.0+L2"),
        ("0xd9Db270c1B5E3Bd161E8c8503c55cEABeE709552", 3282056, "1.3.0"),
        ("0xfb1bffC9d739B8D520DaF37dF666da4C687191EA", 5125249, "1.3.0+L2"),
        ("0x69f4D1788e39c87893C980c06EdF4b7f686e2938", 5125256, "1.3.0"),
    ],
    EthereumNetwork.KAVA: [
        ("0x3E5c63644E683549055b9Be8653de26E0B4CD36E", 2116303, "1.3.0+L2"),
        ("0xd9Db270c1B5E3Bd161E8c8503c55cEABeE709552", 2116307, "1.3.0"),
    ],
    EthereumNetwork.CROSSBELL: [
        ("0x3E5c63644E683549055b9Be8653de26E0B4CD36E", 28314790, "1.3.0+L2"),
        ("0xd9Db270c1B5E3Bd161E8c8503c55cEABeE709552", 28314796, "1.3.0"),
    ],
    EthereumNetwork.IOTEX_NETWORK_MAINNET: [
        ("0xfb1bffC9d739B8D520DaF37dF666da4C687191EA", 22172521, "1.3.0+L2"),
        ("0x69f4D1788e39c87893C980c06EdF4b7f686e2938", 22172524, "1.3.0"),
    ],
    EthereumNetwork.HARMONY_MAINNET_SHARD_0: [
        ("0xfb1bffC9d739B8D520DaF37dF666da4C687191EA", 22502193, "1.3.0+L2"),
        ("0x69f4D1788e39c87893C980c06EdF4b7f686e2938", 22502199, "1.3.0"),
        ("0x3736aC8400751bf07c6A2E4db3F4f3D9D422abB2", 11526669, "1.2.0"),
    ],
    EthereumNetwork.HARMONY_TESTNET_SHARD_0: [
        ("0xfb1bffC9d739B8D520DaF37dF666da4C687191EA", 4824474, "1.3.0+L2"),
        ("0x69f4D1788e39c87893C980c06EdF4b7f686e2938", 4824480, "1.3.0"),
    ],
    EthereumNetwork.VELAS_EVM_MAINNET: [
        ("0xfb1bffC9d739B8D520DaF37dF666da4C687191EA", 27572492, "1.3.0+L2"),
        ("0x69f4D1788e39c87893C980c06EdF4b7f686e2938", 27572642, "1.3.0"),
    ],
    EthereumNetwork.WEMIX3_0_MAINNET: [
        ("0xfb1bffC9d739B8D520DaF37dF666da4C687191EA", 12651754, "1.3.0+L2"),
        ("0x69f4D1788e39c87893C980c06EdF4b7f686e2938", 12651757, "1.3.0"),
    ],
    EthereumNetwork.WEMIX3_0_TESTNET: [
        ("0xfb1bffC9d739B8D520DaF37dF666da4C687191EA", 20834033, "1.3.0+L2"),
        ("0x69f4D1788e39c87893C980c06EdF4b7f686e2938", 20834039, "1.3.0"),
    ],
    EthereumNetwork.EVMOS_TESTNET: [
        ("0x3E5c63644E683549055b9Be8653de26E0B4CD36E", 70652, "1.3.0+L2"),
        ("0xd9Db270c1B5E3Bd161E8c8503c55cEABeE709552", 70654, "1.3.0"),
    ],
    EthereumNetwork.EVMOS: [
        ("0x3E5c63644E683549055b9Be8653de26E0B4CD36E", 158463, "1.3.0+L2"),
        ("0xd9Db270c1B5E3Bd161E8c8503c55cEABeE709552", 158486, "1.3.0"),
    ],
    EthereumNetwork.MAP_MAINNET: [
        ("0x3E5c63644E683549055b9Be8653de26E0B4CD36E", 5190553, "1.3.0+L2"),
        ("0xd9Db270c1B5E3Bd161E8c8503c55cEABeE709552", 5190556, "1.3.0"),
    ],
    EthereumNetwork.MAP_MAKALU: [
        ("0x3E5c63644E683549055b9Be8653de26E0B4CD36E", 2987582, "1.3.0+L2"),
        ("0xd9Db270c1B5E3Bd161E8c8503c55cEABeE709552", 2987584, "1.3.0"),
    ],
    EthereumNetwork.ETHEREUM_CLASSIC: [
        ("0xfb1bffC9d739B8D520DaF37dF666da4C687191EA", 15904944, "1.3.0+L2"),
        ("0x69f4D1788e39c87893C980c06EdF4b7f686e2938", 15904946, "1.3.0"),
    ],
    EthereumNetwork.MORDOR_TESTNET: [
        ("0xfb1bffC9d739B8D520DaF37dF666da4C687191EA", 6333171, "1.3.0+L2"),
        ("0x69f4D1788e39c87893C980c06EdF4b7f686e2938", 6333172, "1.3.0"),
    ],
    EthereumNetwork.SEPOLIA: [
        ("0x29fcB43b46531BcA003ddC8FCB67FFE91900C762", 3921532, "1.4.1+L2"),
        ("0x41675C099F32341bf84BFc5382aF534df5C7461a", 3921533, "1.4.1"),
        (
            "0x3E5c63644E683549055b9Be8653de26E0B4CD36E",
            2086878,
            "1.3.0+L2",
        ),  # Default singleton address
        (
            "0xfb1bffC9d739B8D520DaF37dF666da4C687191EA",
            2087039,
            "1.3.0+L2",
        ),  # Safe singleton address
        (
            "0xd9Db270c1B5E3Bd161E8c8503c55cEABeE709552",
            2086880,
            "1.3.0",
        ),  # Default singleton address
        (
            "0x69f4D1788e39c87893C980c06EdF4b7f686e2938",
            2087040,
            "1.3.0",
        ),  # Safe singleton address
    ],
    EthereumNetwork.TENET_TESTNET: [
        ("0xfb1bffC9d739B8D520DaF37dF666da4C687191EA", 885391, "1.3.0+L2"),
        ("0x69f4D1788e39c87893C980c06EdF4b7f686e2938", 885392, "1.3.0"),
    ],
    EthereumNetwork.TENET: [
        ("0xfb1bffC9d739B8D520DaF37dF666da4C687191EA", 727470, "1.3.0+L2"),
        ("0x69f4D1788e39c87893C980c06EdF4b7f686e2938", 727472, "1.3.0"),
    ],
    EthereumNetwork.LINEA_TESTNET: [
        (
            "0x3E5c63644E683549055b9Be8653de26E0B4CD36E",
            363132,
            "1.3.0+L2",
        ),  # Default singleton address
        (
            "0xfb1bffC9d739B8D520DaF37dF666da4C687191EA",
            3279607,
            "1.3.0+L2",
        ),  # Safe singleton address
        (
            "0xd9Db270c1B5E3Bd161E8c8503c55cEABeE709552",
            363135,
            "1.3.0",
        ),  # Default singleton address
        (
            "0x69f4D1788e39c87893C980c06EdF4b7f686e2938",
            3279611,
            "1.3.0",
        ),  # Safe singleton address
    ],
    EthereumNetwork.ASTAR: [
        ("0x3E5c63644E683549055b9Be8653de26E0B4CD36E", 1106426, "1.3.0+L2"),
        ("0xd9Db270c1B5E3Bd161E8c8503c55cEABeE709552", 1106429, "1.3.0"),
    ],
    EthereumNetwork.SHIDEN: [
        ("0x3E5c63644E683549055b9Be8653de26E0B4CD36E", 1634935, "1.3.0+L2"),
        ("0xd9Db270c1B5E3Bd161E8c8503c55cEABeE709552", 1634935, "1.3.0"),
    ],
    EthereumNetwork.DARWINIA_NETWORK: [
        (
            "0xfb1bffC9d739B8D520DaF37dF666da4C687191EA",
            491175,
            "1.3.0+L2",
        )
    ],
    EthereumNetwork.CRAB_NETWORK: [
        (
            "0xfb1bffC9d739B8D520DaF37dF666da4C687191EA",
            739900,
            "1.3.0+L2",
        )
    ],
    EthereumNetwork.ZORA: [
        (
            "0xfb1bffC9d739B8D520DaF37dF666da4C687191EA",
            9677661,
            "1.3.0+L2",
        ),  # safe singleton address
        (
            "0x3E5c63644E683549055b9Be8653de26E0B4CD36E",
            11932,
            "1.3.0+L2",
        ),  # default singleton address
        (
            "0x69f4D1788e39c87893C980c06EdF4b7f686e2938",
            9677757,
            "1.3.0",
        ),  # safe singleton address
        (
            "0xd9Db270c1B5E3Bd161E8c8503c55cEABeE709552",
            11934,
            "1.3.0",
        ),  # default singleton address
    ],
    EthereumNetwork.ZKSYNC_MAINNET: [
        ("0x1727c2c531cf966f902E5927b98490fDFb3b2b70", 7259224, "1.3.0+L2"),
        ("0xB00ce5CCcdEf57e539ddcEd01DF43a13855d9910", 7259230, "1.3.0"),
    ],
    EthereumNetwork.MANTLE_TESTNET: [
        ("0xfb1bffC9d739B8D520DaF37dF666da4C687191EA", 4404246, "1.3.0+L2"),
        ("0x69f4D1788e39c87893C980c06EdF4b7f686e2938", 4404284, "1.3.0"),
    ],
    EthereumNetwork.MANTLE: [
        ("0xfb1bffC9d739B8D520DaF37dF666da4C687191EA", 1511, "1.3.0+L2"),
        ("0x69f4D1788e39c87893C980c06EdF4b7f686e2938", 1512, "1.3.0"),
    ],
    EthereumNetwork.CASCADIA_TESTNET: [
        ("0xfb1bffC9d739B8D520DaF37dF666da4C687191EA", 1408599, "1.3.0+L2"),
        ("0x69f4D1788e39c87893C980c06EdF4b7f686e2938", 1408613, "1.3.0"),
    ],
    EthereumNetwork.OASIS_SAPPHIRE: [
        ("0xfb1bffC9d739B8D520DaF37dF666da4C687191EA", 325640, "1.3.0+L2"),
        ("0x69f4D1788e39c87893C980c06EdF4b7f686e2938", 325643, "1.3.0"),
    ],
    EthereumNetwork.OASIS_SAPPHIRE_TESTNET: [
        ("0xfb1bffC9d739B8D520DaF37dF666da4C687191EA", 1378154, "1.3.0+L2"),
        ("0x69f4D1788e39c87893C980c06EdF4b7f686e2938", 1378155, "1.3.0"),
    ],
    EthereumNetwork.EDGEWARE_EDGEEVM_MAINNET: [
        ("0x3E5c63644E683549055b9Be8653de26E0B4CD36E", 18176819, "1.3.0+L2"),
        ("0xd9Db270c1B5E3Bd161E8c8503c55cEABeE709552", 18176820, "1.3.0"),
    ],
    EthereumNetwork.LINEA: [
        (
            "0x3E5c63644E683549055b9Be8653de26E0B4CD36E",
            17,
            "1.3.0+L2",
        ),  # Default singleton address
        (
            "0xfb1bffC9d739B8D520DaF37dF666da4C687191EA",
            1939925,
            "1.3.0+L2",
        ),  # Safe singleton address
        (
            "0xd9Db270c1B5E3Bd161E8c8503c55cEABeE709552",
            18,
            "1.3.0",
        ),  # Default singleton address
        (
            "0x69f4D1788e39c87893C980c06EdF4b7f686e2938",
            1939927,
            "1.3.0",
        ),  # Safe singleton address
    ],
    EthereumNetwork.NEON_EVM_DEVNET: [
        ("0xfb1bffC9d739B8D520DaF37dF666da4C687191EA", 205147021, "1.3.0+L2"),
        ("0x69f4D1788e39c87893C980c06EdF4b7f686e2938", 205147000, "1.3.0"),
    ],
    EthereumNetwork.NEON_EVM_MAINNET: [
        ("0xfb1bffC9d739B8D520DaF37dF666da4C687191EA", 203994162, "1.3.0+L2"),
        ("0x69f4D1788e39c87893C980c06EdF4b7f686e2938", 203994202, "1.3.0"),
    ],
    EthereumNetwork.SCROLL_SEPOLIA_TESTNET: [
        (
            "0xfb1bffC9d739B8D520DaF37dF666da4C687191EA",
            2913895,
            "1.3.0+L2",
        ),  # safe singleton address
        (
            "0x3E5c63644E683549055b9Be8653de26E0B4CD36E",
            6261,
            "1.3.0+L2",
        ),  # default singleton address
        (
            "0x69f4D1788e39c87893C980c06EdF4b7f686e2938",
            2913898,
            "1.3.0",
        ),  # safe singleton address
        (
            "0xd9Db270c1B5E3Bd161E8c8503c55cEABeE709552",
            6262,
            "1.3.0",
        ),  # default singleton address
    ],
    EthereumNetwork.FANTOM_OPERA: [
        ("0xfb1bffC9d739B8D520DaF37dF666da4C687191EA", 38810826, "1.3.0+L2"),
        ("0xd9Db270c1B5E3Bd161E8c8503c55cEABeE709552", 21817262, "1.3.0"),
        ("0x3E5c63644E683549055b9Be8653de26E0B4CD36E", 4580000, "1.3.0+L2"),
    ],
    EthereumNetwork.FANTOM_TESTNET: [
        ("0xd9Db270c1B5E3Bd161E8c8503c55cEABeE709552", 4627348, "1.3.0"),
        ("0x5696Ae62C36aF747966522C401FbD57492451f19", 4627348, "1.3.0"),
    ],
    EthereumNetwork.ROOTSTOCK_MAINNET: [
        ("0x3E5c63644E683549055b9Be8653de26E0B4CD36E", 3891238, "1.3.0+L2"),
        ("0xd9Db270c1B5E3Bd161E8c8503c55cEABeE709552", 3891240, "1.3.0"),
    ],
    EthereumNetwork.ROOTSTOCK_TESTNET: [
        ("0x3E5c63644E683549055b9Be8653de26E0B4CD36E", 2362236, "1.3.0+L2"),
        ("0xd9Db270c1B5E3Bd161E8c8503c55cEABeE709552", 2362238, "1.3.0"),
    ],
    EthereumNetwork.BEAM: [
        ("0xd9Db270c1B5E3Bd161E8c8503c55cEABeE709552", 27629, "1.3.0"),
        ("0x3E5c63644E683549055b9Be8653de26E0B4CD36E", 27628, "1.3.0+L2"),
    ],
    EthereumNetwork.BEAM_TESTNET: [
        ("0xd9Db270c1B5E3Bd161E8c8503c55cEABeE709552", 85332, "1.3.0"),
        ("0x3E5c63644E683549055b9Be8653de26E0B4CD36E", 85331, "1.3.0+L2"),
    ],
    EthereumNetwork.JAPAN_OPEN_CHAIN_MAINNET: [
        ("0xfb1bffC9d739B8D520DaF37dF666da4C687191EA", 7709133, "1.3.0+L2"),
        ("0x69f4D1788e39c87893C980c06EdF4b7f686e2938", 7709135, "1.3.0"),
    ],
    EthereumNetwork.JAPAN_OPEN_CHAIN_TESTNET: [
        ("0xfb1bffC9d739B8D520DaF37dF666da4C687191EA", 1315570, "1.3.0+L2"),
        ("0x69f4D1788e39c87893C980c06EdF4b7f686e2938", 1315572, "1.3.0"),
    ],
    EthereumNetwork.ZETACHAIN_ATHENS_3_TESTNET: [
        ("0xfb1bffC9d739B8D520DaF37dF666da4C687191EA", 1962980, "1.3.0+L2"),
        ("0x69f4D1788e39c87893C980c06EdF4b7f686e2938", 1962981, "1.3.0"),
    ],
    EthereumNetwork.SCROLL: [
        (
            "0xfb1bffC9d739B8D520DaF37dF666da4C687191EA",
            2905495,
            "1.3.0+L2",
        ),  # safe singleton address
        (
            "0x3E5c63644E683549055b9Be8653de26E0B4CD36E",
            187,
            "1.3.0+L2",
        ),  # default singleton address
        (
            "0x69f4D1788e39c87893C980c06EdF4b7f686e2938",
            2905498,
            "1.3.0",
        ),  # safe singleton address
        (
            "0xd9Db270c1B5E3Bd161E8c8503c55cEABeE709552",
            189,
            "1.3.0",
        ),  # default singleton address
    ],
    EthereumNetwork.TELOS_EVM_MAINNET: [
        ("0x3E5c63644E683549055b9Be8653de26E0B4CD36E", 237435759, "1.3.0+L2"),
        ("0xd9Db270c1B5E3Bd161E8c8503c55cEABeE709552", 237435774, "1.3.0"),
    ],
    EthereumNetwork.TELOS_EVM_TESTNET: [
        ("0x3E5c63644E683549055b9Be8653de26E0B4CD36E", 194005796, "1.3.0+L2"),
        ("0xd9Db270c1B5E3Bd161E8c8503c55cEABeE709552", 194005824, "1.3.0"),
    ],
    EthereumNetwork.PGN_PUBLIC_GOODS_NETWORK: [
        ("0x3E5c63644E683549055b9Be8653de26E0B4CD36E", 344345, "1.3.0+L2"),
        ("0xd9Db270c1B5E3Bd161E8c8503c55cEABeE709552", 344348, "1.3.0"),
    ],
    EthereumNetwork.SEPOLIA_PGN_PUBLIC_GOODS_NETWORK: [
        ("0x3E5c63644E683549055b9Be8653de26E0B4CD36E", 1774114, "1.3.0+L2"),
        ("0xd9Db270c1B5E3Bd161E8c8503c55cEABeE709552", 1774116, "1.3.0"),
    ],
    EthereumNetwork.ARTHERA_MAINNET: [
        ("0x29fcB43b46531BcA003ddC8FCB67FFE91900C762", 5559, "1.4.1+L2"),
        ("0x41675C099F32341bf84BFc5382aF534df5C7461a", 5560, "1.4.1"),
        ("0xfb1bffC9d739B8D520DaF37dF666da4C687191EA", 5549, "1.3.0+L2"),
        ("0x69f4D1788e39c87893C980c06EdF4b7f686e2938", 5550, "1.3.0"),
    ],
    EthereumNetwork.ARTHERA_TESTNET: [
        ("0x29fcB43b46531BcA003ddC8FCB67FFE91900C762", 4186405, "1.4.1+L2"),
        ("0x41675C099F32341bf84BFc5382aF534df5C7461a", 4186415, "1.4.1"),
        ("0xfb1bffC9d739B8D520DaF37dF666da4C687191EA", 119967, "1.3.0+L2"),
        ("0x69f4D1788e39c87893C980c06EdF4b7f686e2938", 119968, "1.3.0"),
    ],
    EthereumNetwork.MANTA_PACIFIC_MAINNET: [
        ("0x3E5c63644E683549055b9Be8653de26E0B4CD36E", 338471, "1.3.0+L2"),
        ("0xd9Db270c1B5E3Bd161E8c8503c55cEABeE709552", 338472, "1.3.0"),
    ],
    EthereumNetwork.KROMA: [
        ("0xfb1bffC9d739B8D520DaF37dF666da4C687191EA", 5281960, "1.3.0+L2"),
        ("0x69f4D1788e39c87893C980c06EdF4b7f686e2938", 5281965, "1.3.0"),
    ],
    EthereumNetwork.KROMA_SEPOLIA: [
        ("0xfb1bffC9d739B8D520DaF37dF666da4C687191EA", 7992402, "1.3.0+L2"),
        ("0x69f4D1788e39c87893C980c06EdF4b7f686e2938", 7992408, "1.3.0"),
    ],
    EthereumNetwork.HAQQ_NETWORK: [
        ("0x29fcB43b46531BcA003ddC8FCB67FFE91900C762", 9054796, "1.4.1+L2"),
        ("0x41675C099F32341bf84BFc5382aF534df5C7461a", 9054798, "1.4.1"),
        ("0x3E5c63644E683549055b9Be8653de26E0B4CD36E", 422246, "1.3.0+L2"),
        ("0xd9Db270c1B5E3Bd161E8c8503c55cEABeE709552", 422357, "1.3.0"),
    ],
    EthereumNetwork.HAQQ_CHAIN_TESTNET: [
        ("0x29fcB43b46531BcA003ddC8FCB67FFE91900C762", 7031878, "1.4.1+L2"),
        ("0x41675C099F32341bf84BFc5382aF534df5C7461a", 7031879, "1.4.1"),
        ("0xfb1bffC9d739B8D520DaF37dF666da4C687191EA", 1514959, "1.3.0+L2"),
        ("0x69f4D1788e39c87893C980c06EdF4b7f686e2938", 1514966, "1.3.0"),
    ],
    EthereumNetwork.MODE: [
        ("0x3E5c63644E683549055b9Be8653de26E0B4CD36E", 2610515, "1.3.0+L2"),
        ("0xd9Db270c1B5E3Bd161E8c8503c55cEABeE709552", 2610520, "1.3.0"),
    ],
    EthereumNetwork.MODE_TESTNET: [
        (
            "0xfb1bffC9d739B8D520DaF37dF666da4C687191EA",
            9375471,
            "1.3.0+L2",
        ),  # safe singleton address
        (
            "0x3E5c63644E683549055b9Be8653de26E0B4CD36E",
            1948156,
            "1.3.0+L2",
        ),  # default singleton address
        (
            "0x69f4D1788e39c87893C980c06EdF4b7f686e2938",
            9375476,
            "1.3.0",
        ),  # safe singleton address
        (
            "0xd9Db270c1B5E3Bd161E8c8503c55cEABeE709552",
            1948159,
            "1.3.0",
        ),  # default singleton address
    ],
    EthereumNetwork.ZORA_SEPOLIA_TESTNET: [
        (
            "0xfb1bffC9d739B8D520DaF37dF666da4C687191EA",
            4265431,
            "1.3.0+L2",
        ),  # safe singleton address
        (
            "0x3E5c63644E683549055b9Be8653de26E0B4CD36E",
            46719,
            "1.3.0+L2",
        ),  # default singleton address
        (
            "0x69f4D1788e39c87893C980c06EdF4b7f686e2938",
            4265435,
            "1.3.0",
        ),  # safe singleton address
        (
            "0xd9Db270c1B5E3Bd161E8c8503c55cEABeE709552",
            46722,
            "1.3.0",
        ),  # default singleton address
    ],
    EthereumNetwork.MANTLE_SEPOLIA_TESTNET: [
        ("0xfb1bffC9d739B8D520DaF37dF666da4C687191EA", 1927686, "1.3.0+L2"),
        ("0x69f4D1788e39c87893C980c06EdF4b7f686e2938", 1927692, "1.3.0"),
    ],
    EthereumNetwork.OP_SEPOLIA_TESTNET: [
        ("0x29fcB43b46531BcA003ddC8FCB67FFE91900C762", 7162879, "1.4.1+L2"),
        ("0x41675C099F32341bf84BFc5382aF534df5C7461a", 7162883, "1.4.1"),
        (
            "0x3E5c63644E683549055b9Be8653de26E0B4CD36E",
            4357288,
            "1.3.0+L2",
        ),  # default singleton address
        (
            "0xfb1bffC9d739B8D520DaF37dF666da4C687191EA",
            7438249,
            "1.3.0+L2",
        ),  # safe singleton address
        (
            "0xd9Db270c1B5E3Bd161E8c8503c55cEABeE709552",
            4357293,
            "1.3.0",
        ),  # default singleton address
        (
            "0x69f4D1788e39c87893C980c06EdF4b7f686e2938",
            7438259,
            "1.3.0",
        ),  # safe singleton address
    ],
    EthereumNetwork.UNREAL_TESTNET: [
        ("0x3E5c63644E683549055b9Be8653de26E0B4CD36E", 742, "1.3.0+L2"),
        ("0xd9Db270c1B5E3Bd161E8c8503c55cEABeE709552", 743, "1.3.0"),
    ],
    EthereumNetwork.TAIKO_KATLA_L2: [
        ("0x3E5c63644E683549055b9Be8653de26E0B4CD36E", 136482, "1.3.0+L2"),
        ("0xd9Db270c1B5E3Bd161E8c8503c55cEABeE709552", 136484, "1.3.0"),
    ],
    EthereumNetwork.BERACHAIN_ARTIO: [
        ("0x3E5c63644E683549055b9Be8653de26E0B4CD36E", 379846, "1.3.0+L2"),
        ("0xd9Db270c1B5E3Bd161E8c8503c55cEABeE709552", 380093, "1.3.0"),
    ],
    EthereumNetwork.SEI_DEVNET: [
        ("0xfb1bffC9d739B8D520DaF37dF666da4C687191EA", 4552451, "1.3.0+L2"),
        ("0x69f4D1788e39c87893C980c06EdF4b7f686e2938", 4552489, "1.3.0"),
    ],
    EthereumNetwork.LISK_SEPOLIA_TESTNET: [
        ("0x3E5c63644E683549055b9Be8653de26E0B4CD36E", 657757, "1.3.0+L2"),
        ("0xd9Db270c1B5E3Bd161E8c8503c55cEABeE709552", 657761, "1.3.0"),
    ],  
    EthereumNetwork.BOTANIX_TESTNET: [
        ("0x29fcB43b46531BcA003ddC8FCB67FFE91900C762", 165429, "1.4.1+L2"),
        ("0x41675C099F32341bf84BFc5382aF534df5C7461a", 165430, "1.4.1"),
    ],
    EthereumNetwork.BLAST_SEPOLIA_TESTNET: [
        ("0x3E5c63644E683549055b9Be8653de26E0B4CD36E", 1087958, "1.3.0+L2"),
        ("0xd9Db270c1B5E3Bd161E8c8503c55cEABeE709552", 1087964, "1.3.0"),
    ],
}

PROXY_FACTORIES: Dict[EthereumNetwork, List[Tuple[str, int]]] = {
    EthereumNetwork.MAINNET: [
        ("0x4e1DCf7AD4e460CfD30791CCC4F9c8a4f820ec67", 17440707),  # v1.4.1
        (
            "0xC22834581EbC8527d974F8a1c97E1bEA4EF910BC",
            14981216,
        ),  # v1.3.0 safe singleton address
        (
            "0xa6B71E26C5e0845f74c812102Ca7114b6a896AB2",
            12504126,
        ),  # v1.3.0 default singleton address
        ("0x76E2cFc1F5Fa8F6a5b3fC4c8F4788F0116861F9B", 9084508),  # v1.1.1
        ("0x50e55Af101C777bA7A1d560a774A82eF002ced9F", 8915731),  # v1.1.0
        ("0x12302fE9c02ff50939BaAaaf415fc226C078613C", 7450116),  # v1.0.0
    ],
    EthereumNetwork.RINKEBY: [
        ("0xa6B71E26C5e0845f74c812102Ca7114b6a896AB2", 8493997),  # v1.3.0
        ("0x76E2cFc1F5Fa8F6a5b3fC4c8F4788F0116861F9B", 5590757),
        ("0x50e55Af101C777bA7A1d560a774A82eF002ced9F", 5423494),
        ("0x12302fE9c02ff50939BaAaaf415fc226C078613C", 4110083),
    ],
    EthereumNetwork.GOERLI: [
        ("0x4e1DCf7AD4e460CfD30791CCC4F9c8a4f820ec67", 8681525),  # v1.4.1
        (
            "0xC22834581EbC8527d974F8a1c97E1bEA4EF910BC",
            6900531,
        ),  # v1.3.0 safe singleton address
        (
            "0xa6B71E26C5e0845f74c812102Ca7114b6a896AB2",
            4695402,
        ),  # v1.3.0 default singleton address
        ("0x76E2cFc1F5Fa8F6a5b3fC4c8F4788F0116861F9B", 1798666),
        ("0x50e55Af101C777bA7A1d560a774A82eF002ced9F", 1631491),
        ("0x12302fE9c02ff50939BaAaaf415fc226C078613C", 312509),
    ],
    EthereumNetwork.GNOSIS: [
        ("0x4e1DCf7AD4e460CfD30791CCC4F9c8a4f820ec67", 27419153),  # v1.4.1
        (
            "0xC22834581EbC8527d974F8a1c97E1bEA4EF910BC",
            27679953,
        ),  # v1.3.0 safe singleton address
        (
            "0xa6B71E26C5e0845f74c812102Ca7114b6a896AB2",
            16236878,
        ),  # v1.3.0 default singleton address
        ("0x76E2cFc1F5Fa8F6a5b3fC4c8F4788F0116861F9B", 10045327),  # v1.1.1
        ("0x12302fE9c02ff50939BaAaaf415fc226C078613C", 17677119),  # v1.0.0
    ],
    EthereumNetwork.ENERGY_WEB_CHAIN: [
        ("0xa6B71E26C5e0845f74c812102Ca7114b6a896AB2", 12028652),  # v1.3.0
        ("0x76E2cFc1F5Fa8F6a5b3fC4c8F4788F0116861F9B", 6399239),
    ],
    EthereumNetwork.ENERGY_WEB_VOLTA_TESTNET: [
        # ('0xa6B71E26C5e0845f74c812102Ca7114b6a896AB2', 0),  # v1.3.0
        ("0x76E2cFc1F5Fa8F6a5b3fC4c8F4788F0116861F9B", 6876681),
    ],
    EthereumNetwork.POLYGON: [
        ("0x4e1DCf7AD4e460CfD30791CCC4F9c8a4f820ec67", 40683009),  # v1.4.1
        (
            "0xC22834581EbC8527d974F8a1c97E1bEA4EF910BC",
            34504003,
        ),  # v1.3.0 safe singleton address
        (
            "0xa6B71E26C5e0845f74c812102Ca7114b6a896AB2",
            14306478,
        ),  # v1.3.0 default singleton address
    ],
    EthereumNetwork.MUMBAI: [
        ("0xa6B71E26C5e0845f74c812102Ca7114b6a896AB2", 13736914),  # v1.3.0
    ],
    EthereumNetwork.POLYGON_ZKEVM: [
        (
            "0xC22834581EbC8527d974F8a1c97E1bEA4EF910BC",
            4460053,
        ),  # v1.3.0 safe singleton address
        (
            "0xa6B71E26C5e0845f74c812102Ca7114b6a896AB2",
            79000,
        ),  # v1.3.0 default singleton address
    ],
    EthereumNetwork.ARBITRUM_ONE: [
        (
            "0xC22834581EbC8527d974F8a1c97E1bEA4EF910BC",
            88610602,
        ),  # v1.3.0 safe singleton address
        (
            "0xa6B71E26C5e0845f74c812102Ca7114b6a896AB2",
            1140,
        ),  # v1.3.0 default singleton address
    ],
    EthereumNetwork.ARBITRUM_NOVA: [
        ("0xa6B71E26C5e0845f74c812102Ca7114b6a896AB2", 419),  # v1.3.0
    ],
    EthereumNetwork.ARBITRUM_RINKEBY: [
        ("0xa6B71E26C5e0845f74c812102Ca7114b6a896AB2", 57070),  # v1.3.0
    ],
    EthereumNetwork.ARBITRUM_GOERLI: [
        ("0xa6B71E26C5e0845f74c812102Ca7114b6a896AB2", 11538),  # v1.3.0
    ],
    EthereumNetwork.ARBITRUM_SEPOLIA: [
        ("0xa6B71E26C5e0845f74c812102Ca7114b6a896AB2", 147),  # v1.3.0
    ],
    EthereumNetwork.BNB_SMART_CHAIN_MAINNET: [
        ("0x4e1DCf7AD4e460CfD30791CCC4F9c8a4f820ec67", 28092030),  # v1.4.1
        (
            "0xC22834581EbC8527d974F8a1c97E1bEA4EF910BC",
            28059981,
        ),  # v1.3.0 safe singleton address
        (
            "0xa6B71E26C5e0845f74c812102Ca7114b6a896AB2",
            8485873,
        ),  # v1.3.0 default singleton address
    ],
    EthereumNetwork.CELO_MAINNET: [
        ("0xC22834581EbC8527d974F8a1c97E1bEA4EF910BC", 8944342),  # v1.3.0
    ],
    EthereumNetwork.AVALANCHE_C_CHAIN: [
        (
            "0xa6B71E26C5e0845f74c812102Ca7114b6a896AB2",
            14_747_108,
        ),  # v1.3.0 default singleton address
        (
            "0xC22834581EbC8527d974F8a1c97E1bEA4EF910BC",
            4_949_487,
        ),  # v1.3.0 safe singleton address
    ],
    EthereumNetwork.MOONBEAM: [
        ("0xa6B71E26C5e0845f74c812102Ca7114b6a896AB2", 172078),  # v1.3.0
    ],
    EthereumNetwork.MOONRIVER: [
        ("0xa6B71E26C5e0845f74c812102Ca7114b6a896AB2", 707_721),  # v1.3.0
    ],
    EthereumNetwork.MOONBASE_ALPHA: [
        ("0xa6B71E26C5e0845f74c812102Ca7114b6a896AB2", 939_239),  # v1.3.0
    ],
    EthereumNetwork.FUSE_MAINNET: [
        ("0xa6B71E26C5e0845f74c812102Ca7114b6a896AB2", 12_725_072),  # v1.3.0
    ],
    EthereumNetwork.FUSE_SPARKNET: [
        ("0xa6B71E26C5e0845f74c812102Ca7114b6a896AB2", 1_010_506),  # v1.3.0
    ],
    EthereumNetwork.POLIS_MAINNET: [
        ("0xa6B71E26C5e0845f74c812102Ca7114b6a896AB2", 1266),  # v1.3.0
    ],
    EthereumNetwork.OPTIMISM: [
        (
            "0xa6B71E26C5e0845f74c812102Ca7114b6a896AB2",
            3936933,
        ),  # v1.3.0 default singleton address
        (
            "0xC22834581EbC8527d974F8a1c97E1bEA4EF910BC",
            173709,
        ),  # v1.3.0 safe singleton address
    ],
    EthereumNetwork.BOBA_BNB_MAINNET: [
        ("0xC22834581EbC8527d974F8a1c97E1bEA4EF910BC", 22831),  # v1.3.0
    ],
    EthereumNetwork.BOBA_AVAX: [
        ("0xC22834581EbC8527d974F8a1c97E1bEA4EF910BC", 55739),  # v1.3.0
    ],
    EthereumNetwork.BOBA_NETWORK: [
        ("0xC22834581EbC8527d974F8a1c97E1bEA4EF910BC", 170895),  # v1.3.0
    ],
    EthereumNetwork.AURORA_MAINNET: [
        (
            "0xC22834581EbC8527d974F8a1c97E1bEA4EF910BC",
            111687685,
        ),  # v1.3.0 safe singleton address
        (
            "0xa6B71E26C5e0845f74c812102Ca7114b6a896AB2",
            52494463,
        ),  # v1.3.0 default singleton address
    ],
    EthereumNetwork.METIS_STARDUST_TESTNET: [
        ("0xC22834581EbC8527d974F8a1c97E1bEA4EF910BC", 56117),  # v1.3.0
    ],
    EthereumNetwork.METIS_GOERLI_TESTNET: [
        ("0xC22834581EbC8527d974F8a1c97E1bEA4EF910BC", 131842),  # v1.3.0
    ],
    EthereumNetwork.METIS_ANDROMEDA_MAINNET: [
        ("0xC22834581EbC8527d974F8a1c97E1bEA4EF910BC", 61758),  # v1.3.0
    ],
    EthereumNetwork.SHYFT_MAINNET: [
        ("0xa6B71E26C5e0845f74c812102Ca7114b6a896AB2", 2000),  # v1.3.0
    ],
    EthereumNetwork.SHYFT_TESTNET: [
        ("0xa6B71E26C5e0845f74c812102Ca7114b6a896AB2", 1984340),  # v1.3.0
    ],
    EthereumNetwork.REI_NETWORK: [
        ("0xa6B71E26C5e0845f74c812102Ca7114b6a896AB2", 2387999),  # v1.3.0
    ],
    EthereumNetwork.METER_MAINNET: [
        ("0xC22834581EbC8527d974F8a1c97E1bEA4EF910BC", 23863720),  # v1.3.0
    ],
    EthereumNetwork.METER_TESTNET: [
        ("0xC22834581EbC8527d974F8a1c97E1bEA4EF910BC", 15035363),  # v1.3.0
    ],
    EthereumNetwork.EURUS_MAINNET: [
        ("0xa6B71E26C5e0845f74c812102Ca7114b6a896AB2", 7127155),  # v1.3.0
    ],
    EthereumNetwork.EURUS_TESTNET: [
        ("0xa6B71E26C5e0845f74c812102Ca7114b6a896AB2", 12845425),  # v1.3.0
    ],
    EthereumNetwork.VENIDIUM_MAINNET: [
        ("0xa6B71E26C5e0845f74c812102Ca7114b6a896AB2", 1127130),  # v1.3.0
    ],
    EthereumNetwork.VENIDIUM_TESTNET: [
        ("0xa6B71E26C5e0845f74c812102Ca7114b6a896AB2", 761231),  # v1.3.0
    ],
    EthereumNetwork.GODWOKEN_TESTNET_V1: [
        ("0xC22834581EbC8527d974F8a1c97E1bEA4EF910BC", 93108),  # v1.3.0
    ],
    EthereumNetwork.KLAYTN_TESTNET_BAOBAB: [
        ("0xC22834581EbC8527d974F8a1c97E1bEA4EF910BC", 93821613),  # v1.3.0
    ],
    EthereumNetwork.KLAYTN_MAINNET_CYPRESS: [
        ("0xC22834581EbC8527d974F8a1c97E1bEA4EF910BC", 93506870),  # v1.3.0
    ],
    EthereumNetwork.MILKOMEDA_A1_TESTNET: [
        ("0xa6B71E26C5e0845f74c812102Ca7114b6a896AB2", 789),  # v1.3.0
    ],
    EthereumNetwork.MILKOMEDA_A1_MAINNET: [
        ("0xa6B71E26C5e0845f74c812102Ca7114b6a896AB2", 6218),  # v1.3.0
    ],
    EthereumNetwork.MILKOMEDA_C1_TESTNET: [
        ("0xa6B71E26C5e0845f74c812102Ca7114b6a896AB2", 5080303),  # v1.3.0
    ],
    EthereumNetwork.MILKOMEDA_C1_MAINNET: [
        ("0xa6B71E26C5e0845f74c812102Ca7114b6a896AB2", 4896699),  # v1.3.0
    ],
    EthereumNetwork.CRONOS_TESTNET: [
        ("0xC22834581EbC8527d974F8a1c97E1bEA4EF910BC", 3290819),  # v1.3.0
    ],
    EthereumNetwork.CRONOS_MAINNET: [
        ("0xC22834581EbC8527d974F8a1c97E1bEA4EF910BC", 2958469),  # v1.3.0
    ],
    EthereumNetwork.RABBIT_ANALOG_TESTNET_CHAIN: [
        ("0xa6B71E26C5e0845f74c812102Ca7114b6a896AB2", 1434222),  # v1.3.0
    ],
    EthereumNetwork.CLOUDWALK_TESTNET: [
        ("0xa6B71E26C5e0845f74c812102Ca7114b6a896AB2", 13743040),  # v1.3.0
    ],
    EthereumNetwork.KCC_MAINNET: [
        ("0xa6B71E26C5e0845f74c812102Ca7114b6a896AB2", 4860798),  # v1.3.0
    ],
    EthereumNetwork.KCC_TESTNET: [
        ("0xa6B71E26C5e0845f74c812102Ca7114b6a896AB2", 12147567),  # v1.3.0
    ],
    EthereumNetwork.PUBLICMINT_MAINNET: [
        ("0xa6B71E26C5e0845f74c812102Ca7114b6a896AB2", 19974979),  # v1.3.0
    ],
    EthereumNetwork.PUBLICMINT_TESTNET: [
        ("0xa6B71E26C5e0845f74c812102Ca7114b6a896AB2", 14062193),  # v1.3.0
    ],
    EthereumNetwork.XDC_APOTHEM_NETWORK: [
        ("0xa6B71E26C5e0845f74c812102Ca7114b6a896AB2", 42293264),  # v1.3.0
    ],
    EthereumNetwork.BASE: [
        ("0xC22834581EbC8527d974F8a1c97E1bEA4EF910BC", 595181),  # v1.3.0
    ],
    EthereumNetwork.BASE_GOERLI_TESTNET: [
        ("0x4e1DCf7AD4e460CfD30791CCC4F9c8a4f820ec67", 7330598),  # v1.4.1
        ("0xC22834581EbC8527d974F8a1c97E1bEA4EF910BC", 938696),  # v1.3.0
    ],
    EthereumNetwork.BASE_SEPOLIA_TESTNET: [
        ("0xa6B71E26C5e0845f74c812102Ca7114b6a896AB2", 3282032),  # v1.3.0
        ("0xC22834581EbC8527d974F8a1c97E1bEA4EF910BC", 5125191),  # v1.3.0
    ],
    EthereumNetwork.KAVA: [
        ("0xa6B71E26C5e0845f74c812102Ca7114b6a896AB2", 2116356),  # v1.3.0
    ],
    EthereumNetwork.CROSSBELL: [
        ("0xa6B71E26C5e0845f74c812102Ca7114b6a896AB2", 28314747),  # v1.3.0
    ],
    EthereumNetwork.IOTEX_NETWORK_MAINNET: [
        ("0xC22834581EbC8527d974F8a1c97E1bEA4EF910BC", 22172504),  # v1.3.0
    ],
    EthereumNetwork.HARMONY_MAINNET_SHARD_0: [
        ("0xC22834581EbC8527d974F8a1c97E1bEA4EF910BC", 22502012),  # v1.3.0
        ("0x4f9b1dEf3a0f6747bF8C870a27D3DeCdf029100e", 11526678),
    ],
    EthereumNetwork.HARMONY_TESTNET_SHARD_0: [
        ("0xC22834581EbC8527d974F8a1c97E1bEA4EF910BC", 4824437),  # v1.3.0
    ],
    EthereumNetwork.VELAS_EVM_MAINNET: [
        ("0xC22834581EbC8527d974F8a1c97E1bEA4EF910BC", 27571962),  # v1.3.0
    ],
    EthereumNetwork.WEMIX3_0_MAINNET: [
        ("0xC22834581EbC8527d974F8a1c97E1bEA4EF910BC", 12651730),  # v1.3.0
    ],
    EthereumNetwork.WEMIX3_0_TESTNET: [
        ("0xC22834581EbC8527d974F8a1c97E1bEA4EF910BC", 20833988),  # v1.3.0
    ],
    EthereumNetwork.EVMOS_TESTNET: [
        ("0xa6B71E26C5e0845f74c812102Ca7114b6a896AB2", 70637),  # v1.3.0
    ],
    EthereumNetwork.EVMOS: [
        ("0xa6B71E26C5e0845f74c812102Ca7114b6a896AB2", 146858),  # v1.3.0
    ],
    EthereumNetwork.MAP_MAINNET: [
        ("0xa6B71E26C5e0845f74c812102Ca7114b6a896AB2", 5190546),  # v1.3.0
    ],
    EthereumNetwork.MAP_MAKALU: [
        ("0xa6B71E26C5e0845f74c812102Ca7114b6a896AB2", 2987578),  # v1.3.0
    ],
    EthereumNetwork.ETHEREUM_CLASSIC: [
        ("0x69f4D1788e39c87893C980c06EdF4b7f686e2938", 15904946),  # v1.3.0
    ],
    EthereumNetwork.MORDOR_TESTNET: [
        ("0x69f4D1788e39c87893C980c06EdF4b7f686e2938", 6333172),  # v1.3.0
    ],
    EthereumNetwork.SEPOLIA: [
        ("0x4e1DCf7AD4e460CfD30791CCC4F9c8a4f820ec67", 3312223),  # v1.4.1
        (
            "0xC22834581EbC8527d974F8a1c97E1bEA4EF910BC",
            2087031,
        ),  # v1.3.0  Safe singleton address
        (
            "0xa6B71E26C5e0845f74c812102Ca7114b6a896AB2",
            2086864,
        ),  # v1.3.0  Default singleton address
    ],
    EthereumNetwork.TENET_TESTNET: [
        ("0xC22834581EbC8527d974F8a1c97E1bEA4EF910BC", 885379),  # v1.3.0
    ],
    EthereumNetwork.TENET: [
        ("0xC22834581EbC8527d974F8a1c97E1bEA4EF910BC", 727457),  # v1.3.0
    ],
    EthereumNetwork.LINEA_TESTNET: [
        (
            "0xC22834581EbC8527d974F8a1c97E1bEA4EF910BC",
            3279584,
        ),  # v1.3.0  Safe singleton address
        (
            "0xa6B71E26C5e0845f74c812102Ca7114b6a896AB2",
            363118,
        ),  # v1.3.0  Default singleton address
    ],
    EthereumNetwork.ASTAR: [
        ("0xa6B71E26C5e0845f74c812102Ca7114b6a896AB2", 1106417),  # v1.3.0
    ],
    EthereumNetwork.SHIDEN: [
        ("0xa6B71E26C5e0845f74c812102Ca7114b6a896AB2", 1634935),  # v1.3.0
    ],
    EthereumNetwork.DARWINIA_NETWORK: [
        (
            "0xC22834581EbC8527d974F8a1c97E1bEA4EF910BC",
            491157,
        )
    ],
    EthereumNetwork.CRAB_NETWORK: [
        (
            "0xC22834581EbC8527d974F8a1c97E1bEA4EF910BC",
            739882,
        )
    ],
    EthereumNetwork.ZORA: [
        (
            "0xC22834581EbC8527d974F8a1c97E1bEA4EF910BC",
            9677950,
        ),  # v1.3.0 safe singleton address
        (
            "0xa6B71E26C5e0845f74c812102Ca7114b6a896AB2",
            11914,
        ),  # v1.3.0 default singleton address
    ],
    EthereumNetwork.ZKSYNC_MAINNET: [
        ("0xDAec33641865E4651fB43181C6DB6f7232Ee91c2", 7259190),  # v1.3.0
    ],
    EthereumNetwork.MANTLE_TESTNET: [
        ("0xC22834581EbC8527d974F8a1c97E1bEA4EF910BC", 4404053),  # v1.3.0
    ],
    EthereumNetwork.MANTLE: [
        ("0xC22834581EbC8527d974F8a1c97E1bEA4EF910BC", 1504),  # v1.3.0
    ],
    EthereumNetwork.CASCADIA_TESTNET: [
        ("0xC22834581EbC8527d974F8a1c97E1bEA4EF910BC", 1408580),  # v1.3.0
    ],
    EthereumNetwork.OASIS_SAPPHIRE_TESTNET: [
        ("0xC22834581EbC8527d974F8a1c97E1bEA4EF910BC", 1378137),  # v1.3.0
    ],
    EthereumNetwork.OASIS_SAPPHIRE: [
        ("0xC22834581EbC8527d974F8a1c97E1bEA4EF910BC", 325632),  # v1.3.0
    ],
    EthereumNetwork.EDGEWARE_EDGEEVM_MAINNET: [
        ("0xa6B71E26C5e0845f74c812102Ca7114b6a896AB2", 18176812),  # v1.3.0
    ],
    EthereumNetwork.LINEA: [
        (
            "0xC22834581EbC8527d974F8a1c97E1bEA4EF910BC",
            1939855,
        ),  # v1.3.0  Safe singleton address
        (
            "0xa6B71E26C5e0845f74c812102Ca7114b6a896AB2",
            10,
        ),  # v1.3.0  Default singleton address
    ],
    EthereumNetwork.NEON_EVM_DEVNET: [
        ("0xC22834581EbC8527d974F8a1c97E1bEA4EF910BC", 205146874),  # v1.3.0
    ],
    EthereumNetwork.NEON_EVM_MAINNET: [
        ("0xC22834581EbC8527d974F8a1c97E1bEA4EF910BC", 203993869),  # v1.3.0
    ],
    EthereumNetwork.SCROLL_SEPOLIA_TESTNET: [
        (
            "0xC22834581EbC8527d974F8a1c97E1bEA4EF910BC",
            2913883,
        ),  # v1.3.0 safe singleton address
        (
            "0xa6B71E26C5e0845f74c812102Ca7114b6a896AB2",
            6254,
        ),  # v1.3.0 default singleton address
    ],
    EthereumNetwork.FANTOM_OPERA: [
        ("0xC22834581EbC8527d974F8a1c97E1bEA4EF910BC", 38810826),  # v1.3.0
        ("0xa6B71E26C5e0845f74c812102Ca7114b6a896AB2", 21817221),  # v1.3.0
    ],
    EthereumNetwork.FANTOM_TESTNET: [
        ("0xa6B71E26C5e0845f74c812102Ca7114b6a896AB2", 4627348),  # v1.3.0
        ("0x63B5caf390e8AF7133DBE6bA92A69167a854Ac91", 4627348),  # v1.3.0
    ],
    EthereumNetwork.ROOTSTOCK_MAINNET: [
        ("0xa6B71E26C5e0845f74c812102Ca7114b6a896AB2", 3891234),  # v1.3.0
    ],
    EthereumNetwork.ROOTSTOCK_TESTNET: [
        ("0xa6B71E26C5e0845f74c812102Ca7114b6a896AB2", 2362232),  # v1.3.0
    ],
    EthereumNetwork.BEAM: [
        ("0xa6B71E26C5e0845f74c812102Ca7114b6a896AB2", 27621),  # v1.3.0
    ],
    EthereumNetwork.BEAM_TESTNET: [
        ("0xa6B71E26C5e0845f74c812102Ca7114b6a896AB2", 85318),  # v1.3.0
    ],
    EthereumNetwork.JAPAN_OPEN_CHAIN_MAINNET: [
        ("0xC22834581EbC8527d974F8a1c97E1bEA4EF910BC", 7709119),  # v1.3.0
    ],
    EthereumNetwork.JAPAN_OPEN_CHAIN_TESTNET: [
        ("0xC22834581EbC8527d974F8a1c97E1bEA4EF910BC", 1315556),  # v1.3.0
    ],
    EthereumNetwork.ZETACHAIN_ATHENS_3_TESTNET: [
        ("0xC22834581EbC8527d974F8a1c97E1bEA4EF910BC", 1962972),  # v1.3.0
    ],
    EthereumNetwork.SCROLL: [
        (
            "0xC22834581EbC8527d974F8a1c97E1bEA4EF910BC",
            2905472,
        ),  # v1.3.0 safe singleton address
        (
            "0xa6B71E26C5e0845f74c812102Ca7114b6a896AB2",
            179,
        ),  # v1.3.0 default singleton address
    ],
    EthereumNetwork.TELOS_EVM_MAINNET: [
        ("0xa6B71E26C5e0845f74c812102Ca7114b6a896AB2", 237435678),  # v1.3.0
    ],
    EthereumNetwork.TELOS_EVM_TESTNET: [
        ("0xa6B71E26C5e0845f74c812102Ca7114b6a896AB2", 194005709),  # v1.3.0
    ],
    EthereumNetwork.PGN_PUBLIC_GOODS_NETWORK: [
        ("0xa6B71E26C5e0845f74c812102Ca7114b6a896AB2", 344314),  # v1.3.0
    ],
    EthereumNetwork.SEPOLIA_PGN_PUBLIC_GOODS_NETWORK: [
        ("0xa6B71E26C5e0845f74c812102Ca7114b6a896AB2", 1774097),  # v1.3.0
    ],
    EthereumNetwork.ARTHERA_MAINNET: [
        ("0x4e1DCf7AD4e460CfD30791CCC4F9c8a4f820ec67", 5552),  # v1.4.1
        ("0xC22834581EbC8527d974F8a1c97E1bEA4EF910BC", 5542),  # v1.3.0
    ],
    EthereumNetwork.ARTHERA_TESTNET: [
        ("0x4e1DCf7AD4e460CfD30791CCC4F9c8a4f820ec67", 4186337),  # v1.4.1
        ("0xC22834581EbC8527d974F8a1c97E1bEA4EF910BC", 119959),  # v1.3.0
    ],
    EthereumNetwork.MANTA_PACIFIC_MAINNET: [
        ("0xa6B71E26C5e0845f74c812102Ca7114b6a896AB2", 338464),  # v1.3.0
    ],
    EthereumNetwork.KROMA: [
        ("0xC22834581EbC8527d974F8a1c97E1bEA4EF910BC", 5281925),  # v1.3.0
    ],
    EthereumNetwork.KROMA_SEPOLIA: [
        ("0xC22834581EbC8527d974F8a1c97E1bEA4EF910BC", 7867188),  # v1.3.0
    ],
    EthereumNetwork.HAQQ_NETWORK: [
        ("0x4e1DCf7AD4e460CfD30791CCC4F9c8a4f820ec67", 9054785),  # v1.4.1
        ("0xa6B71E26C5e0845f74c812102Ca7114b6a896AB2", 422239),  # v1.3.0
    ],
    EthereumNetwork.HAQQ_CHAIN_TESTNET: [
        ("0x4e1DCf7AD4e460CfD30791CCC4F9c8a4f820ec67", 7031865),  # v1.4.1
        ("0xC22834581EbC8527d974F8a1c97E1bEA4EF910BC", 1514954),  # v1.3.0
    ],
    EthereumNetwork.MODE: [
        ("0xa6B71E26C5e0845f74c812102Ca7114b6a896AB2", 2610484),  # v1.3.0
    ],
    EthereumNetwork.MODE_TESTNET: [
        (
            "0xC22834581EbC8527d974F8a1c97E1bEA4EF910BC",
            9375436,
        ),  # v1.3.0 safe singleton address
        (
            "0xa6B71E26C5e0845f74c812102Ca7114b6a896AB2",
            1948140,
        ),  # v1.3.0 default singleton address
    ],
    EthereumNetwork.ZORA_SEPOLIA_TESTNET: [
        (
            "0xC22834581EbC8527d974F8a1c97E1bEA4EF910BC",
            4265398,
        ),  # v1.3.0 safe singleton address
        (
            "0xa6B71E26C5e0845f74c812102Ca7114b6a896AB2",
            46699,
        ),  # v1.3.0 default singleton address
    ],
    EthereumNetwork.MANTLE_SEPOLIA_TESTNET: [
        ("0xC22834581EbC8527d974F8a1c97E1bEA4EF910BC", 1927649),  # v1.3.0
    ],
    EthereumNetwork.OP_SEPOLIA_TESTNET: [
        ("0x4e1DCf7AD4e460CfD30791CCC4F9c8a4f820ec67", 7162843),  # v1.4.1
        (
            "0xC22834581EbC8527d974F8a1c97E1bEA4EF910BC",
            7438194,
        ),  # v1.3.0  Safe singleton address
        (
            "0xa6B71E26C5e0845f74c812102Ca7114b6a896AB2",
            4357263,
        ),  # v1.3.0  Default singleton address
    ],
    EthereumNetwork.UNREAL_TESTNET: [
        ("0xa6B71E26C5e0845f74c812102Ca7114b6a896AB2", 735),  # v1.3.0
    ],
    EthereumNetwork.TAIKO_KATLA_L2: [
        ("0xa6B71E26C5e0845f74c812102Ca7114b6a896AB2", 44820),  # v1.3.0
    ],
    EthereumNetwork.BERACHAIN_ARTIO: [
        ("0xa6B71E26C5e0845f74c812102Ca7114b6a896AB2", 379659),  # v1.3.0
    ],
    EthereumNetwork.SEI_DEVNET: [
        ("0xC22834581EbC8527d974F8a1c97E1bEA4EF910BC", 4552166),  # v1.3.0
    ],
    EthereumNetwork.LISK_SEPOLIA_TESTNET: [
        ("0xa6B71E26C5e0845f74c812102Ca7114b6a896AB2", 657735),  # v1.3.0
    ],
<<<<<<< HEAD
    EthereumNetwork.BOTANIX_TESTNET: [
        ("0x4e1DCf7AD4e460CfD30791CCC4F9c8a4f820ec67", 165422), # v1.4.1
=======
    EthereumNetwork.BLAST_SEPOLIA_TESTNET: [
        ("0xa6B71E26C5e0845f74c812102Ca7114b6a896AB2", 1087898),  # v1.3.0
>>>>>>> 2702d507
    ],
}<|MERGE_RESOLUTION|>--- conflicted
+++ resolved
@@ -1420,12 +1420,10 @@
     EthereumNetwork.LISK_SEPOLIA_TESTNET: [
         ("0xa6B71E26C5e0845f74c812102Ca7114b6a896AB2", 657735),  # v1.3.0
     ],
-<<<<<<< HEAD
     EthereumNetwork.BOTANIX_TESTNET: [
         ("0x4e1DCf7AD4e460CfD30791CCC4F9c8a4f820ec67", 165422), # v1.4.1
-=======
+    ],
     EthereumNetwork.BLAST_SEPOLIA_TESTNET: [
         ("0xa6B71E26C5e0845f74c812102Ca7114b6a896AB2", 1087898),  # v1.3.0
->>>>>>> 2702d507
     ],
 }