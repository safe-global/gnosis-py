"""
Contains information about Safe contract addresses deployed in every chain

Every entry contains a tuple with address, deployment block number and version
"""
from typing import Dict, List, Tuple

from eth_typing import ChecksumAddress

from gnosis.eth import EthereumNetwork

SAFE_SIMULATE_TX_ACCESSOR_ADDRESS: ChecksumAddress = (
    "0x3d4BA2E0884aa488718476ca2FB8Efc291A46199"
)

MASTER_COPIES: Dict[EthereumNetwork, List[Tuple[str, int, str]]] = {
    EthereumNetwork.MAINNET: [
        ("0x29fcB43b46531BcA003ddC8FCB67FFE91900C762", 17486982, "1.4.1+L2"),
        ("0x41675C099F32341bf84BFc5382aF534df5C7461a", 17487000, "1.4.1"),
        (
            "0xfb1bffC9d739B8D520DaF37dF666da4C687191EA",
            14981217,
            "1.3.0+L2",
        ),  # safe singleton address
        (
            "0x3E5c63644E683549055b9Be8653de26E0B4CD36E",
            12504423,
            "1.3.0+L2",
        ),  # default singleton address
        (
            "0x69f4D1788e39c87893C980c06EdF4b7f686e2938",
            17530813,
            "1.3.0",
        ),  # safe singleton factory
        (
            "0xd9Db270c1B5E3Bd161E8c8503c55cEABeE709552",
            12504268,
            "1.3.0",
        ),  # default singleton address
        ("0x6851D6fDFAfD08c0295C392436245E5bc78B0185", 10329734, "1.2.0"),
        ("0x34CfAC646f301356fAa8B21e94227e3583Fe3F5F", 9084503, "1.1.1"),
        ("0xaE32496491b53841efb51829d6f886387708F99B", 8915728, "1.1.0"),
        ("0xb6029EA3B2c51D09a50B53CA8012FeEB05bDa35A", 7457553, "1.0.0"),
        ("0x8942595A2dC5181Df0465AF0D7be08c8f23C93af", 6766257, "0.1.0"),
        ("0xAC6072986E985aaBE7804695EC2d8970Cf7541A2", 6569433, "0.0.2"),
    ],
    EthereumNetwork.RINKEBY: [
        ("0x3E5c63644E683549055b9Be8653de26E0B4CD36E", 8527380, "1.3.0+L2"),
        ("0xd9Db270c1B5E3Bd161E8c8503c55cEABeE709552", 8527381, "1.3.0"),
        ("0x6851D6fDFAfD08c0295C392436245E5bc78B0185", 6723632, "1.2.0"),
        ("0x34CfAC646f301356fAa8B21e94227e3583Fe3F5F", 5590754, "1.1.1"),
        ("0xaE32496491b53841efb51829d6f886387708F99B", 5423491, "1.1.0"),
        ("0xb6029EA3B2c51D09a50B53CA8012FeEB05bDa35A", 4110083, "1.0.0"),
        ("0x8942595A2dC5181Df0465AF0D7be08c8f23C93af", 3392692, "0.1.0"),
        ("0x2727D69C0BD14B1dDd28371B8D97e808aDc1C2f7", 3055781, "0.0.2"),
    ],
    EthereumNetwork.GOERLI: [
        ("0x29fcB43b46531BcA003ddC8FCB67FFE91900C762", 9134479, "1.4.1+L2"),
        ("0x41675C099F32341bf84BFc5382aF534df5C7461a", 9134480, "1.4.1"),
        (
            "0xfb1bffC9d739B8D520DaF37dF666da4C687191EA",
            6900544,
            "1.3.0+L2",
        ),  # safe singleton address
        (
            "0x3E5c63644E683549055b9Be8653de26E0B4CD36E",
            4854168,
            "1.3.0+L2",
        ),  # default singleton address
        (
            "0x69f4D1788e39c87893C980c06EdF4b7f686e2938",
            6900547,
            "1.3.0",
        ),  # safe singleton address
        (
            "0xd9Db270c1B5E3Bd161E8c8503c55cEABeE709552",
            4854169,
            "1.3.0",
        ),  # default singleton address
        ("0x6851D6fDFAfD08c0295C392436245E5bc78B0185", 2930373, "1.2.0"),
        ("0x34CfAC646f301356fAa8B21e94227e3583Fe3F5F", 1798663, "1.1.1"),
        ("0xaE32496491b53841efb51829d6f886387708F99B", 1631488, "1.1.0"),
        ("0xb6029EA3B2c51D09a50B53CA8012FeEB05bDa35A", 319108, "1.0.0"),
        ("0x8942595A2dC5181Df0465AF0D7be08c8f23C93af", 34096, "0.1.0"),
    ],
    EthereumNetwork.GNOSIS: [
        ("0x29fcB43b46531BcA003ddC8FCB67FFE91900C762", 28204126, "1.4.1+L2"),
        ("0x41675C099F32341bf84BFc5382aF534df5C7461a", 28204128, "1.4.1"),
        (
            "0xfb1bffC9d739B8D520DaF37dF666da4C687191EA",
            27679972,
            "1.3.0+L2",
        ),  # safe singleton address
        (
            "0x3E5c63644E683549055b9Be8653de26E0B4CD36E",
            16236936,
            "1.3.0+L2",
        ),  # default singleton address
        (
            "0x69f4D1788e39c87893C980c06EdF4b7f686e2938",
            27679975,
            "1.3.0",
        ),  # safe singleton address
        (
            "0xd9Db270c1B5E3Bd161E8c8503c55cEABeE709552",
            16236998,
            "1.3.0",
        ),  # default singleton address
        ("0x6851D6fDFAfD08c0295C392436245E5bc78B0185", 10612049, "1.2.0"),
        ("0x34CfAC646f301356fAa8B21e94227e3583Fe3F5F", 10045292, "1.1.1"),
        ("0x2CB0ebc503dE87CFD8f0eCEED8197bF7850184ae", 12529466, "1.1.1+Circles"),
        ("0xb6029EA3B2c51D09a50B53CA8012FeEB05bDa35A", 19560130, "1.0.0"),
    ],
    EthereumNetwork.ENERGY_WEB_CHAIN: [
        ("0x3E5c63644E683549055b9Be8653de26E0B4CD36E", 12028662, "1.3.0+L2"),
        ("0xd9Db270c1B5E3Bd161E8c8503c55cEABeE709552", 12028664, "1.3.0"),
        ("0x6851D6fDFAfD08c0295C392436245E5bc78B0185", 6398655, "1.2.0"),
        ("0x34CfAC646f301356fAa8B21e94227e3583Fe3F5F", 6399212, "1.1.1"),
    ],
    EthereumNetwork.ENERGY_WEB_VOLTA_TESTNET: [
        ("0x3E5c63644E683549055b9Be8653de26E0B4CD36E", 11942450, "1.3.0+L2"),
        ("0xd9Db270c1B5E3Bd161E8c8503c55cEABeE709552", 11942451, "1.3.0"),
        ("0x6851D6fDFAfD08c0295C392436245E5bc78B0185", 6876086, "1.2.0"),
        ("0x34CfAC646f301356fAa8B21e94227e3583Fe3F5F", 6876642, "1.1.1"),
    ],
    EthereumNetwork.POLYGON: [
        ("0x29fcB43b46531BcA003ddC8FCB67FFE91900C762", 44367857, "1.4.1+L2"),
        ("0x41675C099F32341bf84BFc5382aF534df5C7461a", 44367925, "1.4.1"),
        (
            "0xfb1bffC9d739B8D520DaF37dF666da4C687191EA",
            34516629,
            "1.3.0+L2",
        ),  # safe singleton address
        (
            "0x3E5c63644E683549055b9Be8653de26E0B4CD36E",
            14306478,
            "1.3.0+L2",
        ),  # default singleton address
        ("0xd9Db270c1B5E3Bd161E8c8503c55cEABeE709552", 14306478, "1.3.0"),
    ],
    EthereumNetwork.POLYGON_ZKEVM: [
        (
            "0xfb1bffC9d739B8D520DaF37dF666da4C687191EA",
            4460434,
            "1.3.0+L2",
        ),  # safe singleton address
        (
            "0x3E5c63644E683549055b9Be8653de26E0B4CD36E",
            79000,
            "1.3.0+L2",
        ),  # default singleton address
        ("0xd9Db270c1B5E3Bd161E8c8503c55cEABeE709552", 79000, "1.3.0"),
    ],
    EthereumNetwork.MUMBAI: [
        ("0x3E5c63644E683549055b9Be8653de26E0B4CD36E", 13736914, "1.3.0+L2"),
        ("0xd9Db270c1B5E3Bd161E8c8503c55cEABeE709552", 13736914, "1.3.0"),
    ],
    EthereumNetwork.ARBITRUM_ONE: [
        (
            "0xfb1bffC9d739B8D520DaF37dF666da4C687191EA",
            88610931,
            "1.3.0+L2",
        ),  # safe singleton address
        (
            "0x3E5c63644E683549055b9Be8653de26E0B4CD36E",
            1146,
            "1.3.0+L2",
        ),  # default singleton address
        ("0xd9Db270c1B5E3Bd161E8c8503c55cEABeE709552", 1140, "1.3.0"),
    ],
    EthereumNetwork.ARBITRUM_NOVA: [
        ("0x3E5c63644E683549055b9Be8653de26E0B4CD36E", 426, "1.3.0+L2"),
        ("0xd9Db270c1B5E3Bd161E8c8503c55cEABeE709552", 427, "1.3.0"),
    ],
    EthereumNetwork.ARBITRUM_RINKEBY: [
        ("0x3E5c63644E683549055b9Be8653de26E0B4CD36E", 57070, "1.3.0+L2"),
        ("0xd9Db270c1B5E3Bd161E8c8503c55cEABeE709552", 57070, "1.3.0"),
    ],
    EthereumNetwork.ARBITRUM_GOERLI: [
        ("0x3E5c63644E683549055b9Be8653de26E0B4CD36E", 11545, "1.3.0+L2"),
        ("0xd9Db270c1B5E3Bd161E8c8503c55cEABeE709552", 11546, "1.3.0"),
    ],
    EthereumNetwork.ARBITRUM_SEPOLIA: [
        ("0x3E5c63644E683549055b9Be8653de26E0B4CD36E", 154, "1.3.0+L2"),
        ("0xd9Db270c1B5E3Bd161E8c8503c55cEABeE709552", 155, "1.3.0"),
    ],
    EthereumNetwork.BNB_SMART_CHAIN_MAINNET: [
        ("0x29fcB43b46531BcA003ddC8FCB67FFE91900C762", 31484712, "1.4.1+L2"),
        ("0x41675C099F32341bf84BFc5382aF534df5C7461a", 31484715, "1.4.1"),
        (
            "0xfb1bffC9d739B8D520DaF37dF666da4C687191EA",
            28092011,
            "1.3.0+L2",
        ),  # safe singleton address
        (
            "0x3E5c63644E683549055b9Be8653de26E0B4CD36E",
            8485899,
            "1.3.0+L2",
        ),  # default singleton address
        (
            "0x69f4D1788e39c87893C980c06EdF4b7f686e2938",
            28092014,
            "1.3.0",
        ),  # safe singleton address
        (
            "0xd9Db270c1B5E3Bd161E8c8503c55cEABeE709552",
            8485903,
            "1.3.0",
        ),  # default singleton address
    ],
    EthereumNetwork.CELO_MAINNET: [
        ("0xfb1bffC9d739B8D520DaF37dF666da4C687191EA", 8944350, "1.3.0+L2"),
        ("0x69f4D1788e39c87893C980c06EdF4b7f686e2938", 8944351, "1.3.0"),
    ],
    EthereumNetwork.AVALANCHE_C_CHAIN: [
        (
            "0x3E5c63644E683549055b9Be8653de26E0B4CD36E",
            22_123_383,
            "1.3.0+L2",
        ),  # default singleton address
        (
            "0xfb1bffC9d739B8D520DaF37dF666da4C687191EA",
            4_949_507,
            "1.3.0+L2",
        ),  # safe singleton address
        (
            "0xd9Db270c1B5E3Bd161E8c8503c55cEABeE709552",
            14_747_111,
            "1.3.0",
        ),  # default singleton address
        (
            "0x69f4D1788e39c87893C980c06EdF4b7f686e2938",
            4_949_512,
            "1.3.0",
        ),  # safe singleton address
    ],
    EthereumNetwork.MOONBEAM: [
        ("0x3E5c63644E683549055b9Be8653de26E0B4CD36E", 172_092, "1.3.0+L2"),
        ("0xd9Db270c1B5E3Bd161E8c8503c55cEABeE709552", 172_094, "1.3.0"),
    ],
    EthereumNetwork.MOONRIVER: [
        ("0x3E5c63644E683549055b9Be8653de26E0B4CD36E", 707_738, "1.3.0+L2"),
        ("0xd9Db270c1B5E3Bd161E8c8503c55cEABeE709552", 707_741, "1.3.0"),
    ],
    EthereumNetwork.MOONBASE_ALPHA: [
        ("0x3E5c63644E683549055b9Be8653de26E0B4CD36E", 939_244, "1.3.0+L2"),
        ("0xd9Db270c1B5E3Bd161E8c8503c55cEABeE709552", 939_246, "1.3.0"),
    ],
    EthereumNetwork.FUSE_MAINNET: [
        ("0x3E5c63644E683549055b9Be8653de26E0B4CD36E", 12_725_078, "1.3.0+L2"),
        ("0xd9Db270c1B5E3Bd161E8c8503c55cEABeE709552", 12_725_081, "1.3.0"),
    ],
    EthereumNetwork.FUSE_SPARKNET: [
        ("0x3E5c63644E683549055b9Be8653de26E0B4CD36E", 1_010_518, "1.3.0+L2"),
        ("0xd9Db270c1B5E3Bd161E8c8503c55cEABeE709552", 1_010_520, "1.3.0"),
    ],
    EthereumNetwork.POLIS_MAINNET: [
        ("0x3E5c63644E683549055b9Be8653de26E0B4CD36E", 1227, "1.3.0+L2"),
        ("0xd9Db270c1B5E3Bd161E8c8503c55cEABeE709552", 1278, "1.3.0"),
    ],
    EthereumNetwork.OPTIMISM: [
        (
            "0x3E5c63644E683549055b9Be8653de26E0B4CD36E",
            30813792,
            "1.3.0+L2",
        ),  # default singleton address
        (
            "0xfb1bffC9d739B8D520DaF37dF666da4C687191EA",
            173749,
            "1.3.0+L2",
        ),  # safe singleton address
        (
            "0xd9Db270c1B5E3Bd161E8c8503c55cEABeE709552",
            3936972,
            "1.3.0",
        ),  # default singleton address
        (
            "0x69f4D1788e39c87893C980c06EdF4b7f686e2938",
            173751,
            "1.3.0",
        ),  # safe singleton address
    ],
    EthereumNetwork.BOBA_BNB_MAINNET: [
        ("0xfb1bffC9d739B8D520DaF37dF666da4C687191EA", 22284, "1.3.0+L2"),
        ("0x69f4D1788e39c87893C980c06EdF4b7f686e2938", 22285, "1.3.0"),
    ],
    EthereumNetwork.BOBA_AVAX: [
        ("0xfb1bffC9d739B8D520DaF37dF666da4C687191EA", 55746, "1.3.0+L2"),
        ("0x69f4D1788e39c87893C980c06EdF4b7f686e2938", 55747, "1.3.0"),
    ],
    EthereumNetwork.BOBA_NETWORK: [
        ("0xfb1bffC9d739B8D520DaF37dF666da4C687191EA", 170908, "1.3.0+L2"),
        ("0x69f4D1788e39c87893C980c06EdF4b7f686e2938", 170910, "1.3.0"),
    ],
    EthereumNetwork.AURORA_MAINNET: [
        ("0x3E5c63644E683549055b9Be8653de26E0B4CD36E", 52494580, "1.3.0+L2"),
        ("0xd9Db270c1B5E3Bd161E8c8503c55cEABeE709552", 52494580, "1.3.0"),
    ],
    EthereumNetwork.METIS_STARDUST_TESTNET: [
        ("0xfb1bffC9d739B8D520DaF37dF666da4C687191EA", 56124, "1.3.0+L2"),
        ("0x69f4D1788e39c87893C980c06EdF4b7f686e2938", 56125, "1.3.0"),
    ],
    EthereumNetwork.METIS_GOERLI_TESTNET: [
        ("0xfb1bffC9d739B8D520DaF37dF666da4C687191EA", 131845, "1.3.0+L2"),
        ("0x69f4D1788e39c87893C980c06EdF4b7f686e2938", 131846, "1.3.0"),
    ],
    EthereumNetwork.METIS_ANDROMEDA_MAINNET: [
        ("0xfb1bffC9d739B8D520DaF37dF666da4C687191EA", 61767, "1.3.0+L2"),
        ("0x69f4D1788e39c87893C980c06EdF4b7f686e2938", 61768, "1.3.0"),
    ],
    EthereumNetwork.SHYFT_MAINNET: [
        ("0x3E5c63644E683549055b9Be8653de26E0B4CD36E", 1000, "1.3.0+L2"),  # v1.3.0
    ],
    EthereumNetwork.SHYFT_TESTNET: [
        ("0x3E5c63644E683549055b9Be8653de26E0B4CD36E", 1984340, "1.3.0+L2"),  # v1.3.0
    ],
    EthereumNetwork.REI_NETWORK: [
        ("0x3E5c63644E683549055b9Be8653de26E0B4CD36E", 2388036, "1.3.0+L2"),
        ("0xd9Db270c1B5E3Bd161E8c8503c55cEABeE709552", 2388042, "1.3.0"),
    ],
    EthereumNetwork.METER_MAINNET: [
        ("0xfb1bffC9d739B8D520DaF37dF666da4C687191EA", 23863901, "1.3.0+L2")  # v1.3.0
    ],
    EthereumNetwork.METER_TESTNET: [
        ("0xfb1bffC9d739B8D520DaF37dF666da4C687191EA", 15035438, "1.3.0+L2")  # v1.3.0
    ],
    EthereumNetwork.EURUS_MAINNET: [
        ("0x3E5c63644E683549055b9Be8653de26E0B4CD36E", 7127163, "1.3.0+L2"),
        ("0xd9Db270c1B5E3Bd161E8c8503c55cEABeE709552", 7127166, "1.3.0"),
    ],
    EthereumNetwork.EURUS_TESTNET: [
        ("0x3E5c63644E683549055b9Be8653de26E0B4CD36E", 12845441, "1.3.0+L2"),
        ("0xd9Db270c1B5E3Bd161E8c8503c55cEABeE709552", 12845443, "1.3.0"),
    ],
    EthereumNetwork.VENIDIUM_MAINNET: [
        ("0x3E5c63644E683549055b9Be8653de26E0B4CD36E", 1127191, "1.3.0+L2"),
        ("0xd9Db270c1B5E3Bd161E8c8503c55cEABeE709552", 1127192, "1.3.0"),
    ],
    EthereumNetwork.VENIDIUM_TESTNET: [
        ("0x3E5c63644E683549055b9Be8653de26E0B4CD36E", 761243, "1.3.0+L2"),
        ("0xd9Db270c1B5E3Bd161E8c8503c55cEABeE709552", 761244, "1.3.0"),
    ],
    EthereumNetwork.GODWOKEN_TESTNET_V1: [
        ("0xfb1bffC9d739B8D520DaF37dF666da4C687191EA", 93204, "1.3.0+L2"),
        ("0x69f4D1788e39c87893C980c06EdF4b7f686e2938", 93168, "1.3.0"),
    ],
    EthereumNetwork.KLAYTN_TESTNET_BAOBAB: [
        ("0xfb1bffC9d739B8D520DaF37dF666da4C687191EA", 93821635, "1.3.0+L2"),
    ],
    EthereumNetwork.KLAYTN_MAINNET_CYPRESS: [
        ("0xfb1bffC9d739B8D520DaF37dF666da4C687191EA", 93507490, "1.3.0+L2"),
    ],
    EthereumNetwork.MILKOMEDA_A1_TESTNET: [
        ("0x3E5c63644E683549055b9Be8653de26E0B4CD36E", 796, "1.3.0+L2"),
        ("0xd9Db270c1B5E3Bd161E8c8503c55cEABeE709552", 797, "1.3.0"),
    ],
    EthereumNetwork.MILKOMEDA_A1_MAINNET: [
        ("0x3E5c63644E683549055b9Be8653de26E0B4CD36E", 6218, "1.3.0+L2"),
        ("0xd9Db270c1B5E3Bd161E8c8503c55cEABeE709552", 6042, "1.3.0"),
    ],
    EthereumNetwork.MILKOMEDA_C1_TESTNET: [
        ("0x3E5c63644E683549055b9Be8653de26E0B4CD36E", 5080339, "1.3.0+L2"),
        ("0xd9Db270c1B5E3Bd161E8c8503c55cEABeE709552", 5080357, "1.3.0"),
    ],
    EthereumNetwork.MILKOMEDA_C1_MAINNET: [
        ("0x3E5c63644E683549055b9Be8653de26E0B4CD36E", 4896727, "1.3.0+L2"),
        ("0xd9Db270c1B5E3Bd161E8c8503c55cEABeE709552", 4896733, "1.3.0"),
    ],
    EthereumNetwork.CRONOS_TESTNET: [
        ("0xfb1bffC9d739B8D520DaF37dF666da4C687191EA", 3290833, "1.3.0+L2"),
        ("0x69f4D1788e39c87893C980c06EdF4b7f686e2938", 3290835, "1.3.0"),
    ],
    EthereumNetwork.CRONOS_MAINNET: [
        ("0xfb1bffC9d739B8D520DaF37dF666da4C687191EA", 3002268, "1.3.0+L2"),
        ("0x69f4D1788e39c87893C980c06EdF4b7f686e2938", 3002760, "1.3.0"),
    ],
    EthereumNetwork.RABBIT_ANALOG_TESTNET_CHAIN: [
        ("0x3E5c63644E683549055b9Be8653de26E0B4CD36E", 1434229, "1.3.0+L2"),
        ("0xd9Db270c1B5E3Bd161E8c8503c55cEABeE709552", 1434230, "1.3.0"),
    ],
    EthereumNetwork.CLOUDWALK_TESTNET: [
        ("0x3E5c63644E683549055b9Be8653de26E0B4CD36E", 13743076, "1.3.0+L2"),
        ("0xd9Db270c1B5E3Bd161E8c8503c55cEABeE709552", 13743082, "1.3.0"),
    ],
    EthereumNetwork.KCC_MAINNET: [
        ("0x3E5c63644E683549055b9Be8653de26E0B4CD36E", 4860807, "1.3.0+L2"),
        ("0xd9Db270c1B5E3Bd161E8c8503c55cEABeE709552", 4860810, "1.3.0"),
    ],
    EthereumNetwork.KCC_TESTNET: [
        ("0x3E5c63644E683549055b9Be8653de26E0B4CD36E", 12147586, "1.3.0+L2"),
        ("0xd9Db270c1B5E3Bd161E8c8503c55cEABeE709552", 12147596, "1.3.0"),
    ],
    EthereumNetwork.PUBLICMINT_MAINNET: [
        ("0x3E5c63644E683549055b9Be8653de26E0B4CD36E", 19974991, "1.3.0+L2"),
        ("0xd9Db270c1B5E3Bd161E8c8503c55cEABeE709552", 19974993, "1.3.0"),
    ],
    EthereumNetwork.PUBLICMINT_TESTNET: [
        ("0x3E5c63644E683549055b9Be8653de26E0B4CD36E", 14062206, "1.3.0+L2"),
        ("0xd9Db270c1B5E3Bd161E8c8503c55cEABeE709552", 14062208, "1.3.0"),
    ],
    EthereumNetwork.XDC_APOTHEM_NETWORK: [
        ("0x3E5c63644E683549055b9Be8653de26E0B4CD36E", 42293309, "1.3.0+L2"),
        ("0xd9Db270c1B5E3Bd161E8c8503c55cEABeE709552", 42293315, "1.3.0"),
    ],
    EthereumNetwork.BASE: [
        ("0xfb1bffC9d739B8D520DaF37dF666da4C687191EA", 595207, "1.3.0+L2"),
        ("0x69f4D1788e39c87893C980c06EdF4b7f686e2938", 595211, "1.3.0"),
    ],
    EthereumNetwork.BASE_GOERLI_TESTNET: [
        ("0x29fcB43b46531BcA003ddC8FCB67FFE91900C762", 7330635, "1.4.1+L2"),
        ("0x41675C099F32341bf84BFc5382aF534df5C7461a", 7330643, "1.4.1"),
        ("0xfb1bffC9d739B8D520DaF37dF666da4C687191EA", 938848, "1.3.0+L2"),
        ("0x69f4D1788e39c87893C980c06EdF4b7f686e2938", 939064, "1.3.0"),
    ],
    EthereumNetwork.BASE_SEPOLIA_TESTNET: [
        ("0x3E5c63644E683549055b9Be8653de26E0B4CD36E", 3282054, "1.3.0+L2"),
        ("0xd9Db270c1B5E3Bd161E8c8503c55cEABeE709552", 3282056, "1.3.0"),
        ("0xfb1bffC9d739B8D520DaF37dF666da4C687191EA", 5125249, "1.3.0+L2"),
        ("0x69f4D1788e39c87893C980c06EdF4b7f686e2938", 5125256, "1.3.0"),
    ],
    EthereumNetwork.KAVA: [
        ("0x3E5c63644E683549055b9Be8653de26E0B4CD36E", 2116303, "1.3.0+L2"),
        ("0xd9Db270c1B5E3Bd161E8c8503c55cEABeE709552", 2116307, "1.3.0"),
    ],
    EthereumNetwork.CROSSBELL: [
        ("0x3E5c63644E683549055b9Be8653de26E0B4CD36E", 28314790, "1.3.0+L2"),
        ("0xd9Db270c1B5E3Bd161E8c8503c55cEABeE709552", 28314796, "1.3.0"),
    ],
    EthereumNetwork.IOTEX_NETWORK_MAINNET: [
        ("0xfb1bffC9d739B8D520DaF37dF666da4C687191EA", 22172521, "1.3.0+L2"),
        ("0x69f4D1788e39c87893C980c06EdF4b7f686e2938", 22172524, "1.3.0"),
    ],
    EthereumNetwork.HARMONY_MAINNET_SHARD_0: [
        ("0xfb1bffC9d739B8D520DaF37dF666da4C687191EA", 22502193, "1.3.0+L2"),
        ("0x69f4D1788e39c87893C980c06EdF4b7f686e2938", 22502199, "1.3.0"),
        ("0x3736aC8400751bf07c6A2E4db3F4f3D9D422abB2", 11526669, "1.2.0"),
    ],
    EthereumNetwork.HARMONY_TESTNET_SHARD_0: [
        ("0xfb1bffC9d739B8D520DaF37dF666da4C687191EA", 4824474, "1.3.0+L2"),
        ("0x69f4D1788e39c87893C980c06EdF4b7f686e2938", 4824480, "1.3.0"),
    ],
    EthereumNetwork.VELAS_EVM_MAINNET: [
        ("0xfb1bffC9d739B8D520DaF37dF666da4C687191EA", 27572492, "1.3.0+L2"),
        ("0x69f4D1788e39c87893C980c06EdF4b7f686e2938", 27572642, "1.3.0"),
    ],
    EthereumNetwork.WEMIX3_0_MAINNET: [
        ("0xfb1bffC9d739B8D520DaF37dF666da4C687191EA", 12651754, "1.3.0+L2"),
        ("0x69f4D1788e39c87893C980c06EdF4b7f686e2938", 12651757, "1.3.0"),
    ],
    EthereumNetwork.WEMIX3_0_TESTNET: [
        ("0xfb1bffC9d739B8D520DaF37dF666da4C687191EA", 20834033, "1.3.0+L2"),
        ("0x69f4D1788e39c87893C980c06EdF4b7f686e2938", 20834039, "1.3.0"),
    ],
    EthereumNetwork.EVMOS_TESTNET: [
        ("0x3E5c63644E683549055b9Be8653de26E0B4CD36E", 70652, "1.3.0+L2"),
        ("0xd9Db270c1B5E3Bd161E8c8503c55cEABeE709552", 70654, "1.3.0"),
    ],
    EthereumNetwork.EVMOS: [
        ("0x3E5c63644E683549055b9Be8653de26E0B4CD36E", 158463, "1.3.0+L2"),
        ("0xd9Db270c1B5E3Bd161E8c8503c55cEABeE709552", 158486, "1.3.0"),
    ],
    EthereumNetwork.MAP_MAINNET: [
        ("0x3E5c63644E683549055b9Be8653de26E0B4CD36E", 5190553, "1.3.0+L2"),
        ("0xd9Db270c1B5E3Bd161E8c8503c55cEABeE709552", 5190556, "1.3.0"),
    ],
    EthereumNetwork.MAP_MAKALU: [
        ("0x3E5c63644E683549055b9Be8653de26E0B4CD36E", 2987582, "1.3.0+L2"),
        ("0xd9Db270c1B5E3Bd161E8c8503c55cEABeE709552", 2987584, "1.3.0"),
    ],
    EthereumNetwork.ETHEREUM_CLASSIC: [
        ("0xfb1bffC9d739B8D520DaF37dF666da4C687191EA", 15904944, "1.3.0+L2"),
        ("0x69f4D1788e39c87893C980c06EdF4b7f686e2938", 15904946, "1.3.0"),
    ],
    EthereumNetwork.MORDOR_TESTNET: [
        ("0xfb1bffC9d739B8D520DaF37dF666da4C687191EA", 6333171, "1.3.0+L2"),
        ("0x69f4D1788e39c87893C980c06EdF4b7f686e2938", 6333172, "1.3.0"),
    ],
    EthereumNetwork.SEPOLIA: [
        ("0x29fcB43b46531BcA003ddC8FCB67FFE91900C762", 3921532, "1.4.1+L2"),
        ("0x41675C099F32341bf84BFc5382aF534df5C7461a", 3921533, "1.4.1"),
        (
            "0x3E5c63644E683549055b9Be8653de26E0B4CD36E",
            2086878,
            "1.3.0+L2",
        ),  # Default singleton address
        (
            "0xfb1bffC9d739B8D520DaF37dF666da4C687191EA",
            2087039,
            "1.3.0+L2",
        ),  # Safe singleton address
        (
            "0xd9Db270c1B5E3Bd161E8c8503c55cEABeE709552",
            2086880,
            "1.3.0",
        ),  # Default singleton address
        (
            "0x69f4D1788e39c87893C980c06EdF4b7f686e2938",
            2087040,
            "1.3.0",
        ),  # Safe singleton address
    ],
    EthereumNetwork.TENET_TESTNET: [
        ("0xfb1bffC9d739B8D520DaF37dF666da4C687191EA", 885391, "1.3.0+L2"),
        ("0x69f4D1788e39c87893C980c06EdF4b7f686e2938", 885392, "1.3.0"),
    ],
    EthereumNetwork.TENET: [
        ("0xfb1bffC9d739B8D520DaF37dF666da4C687191EA", 727470, "1.3.0+L2"),
        ("0x69f4D1788e39c87893C980c06EdF4b7f686e2938", 727472, "1.3.0"),
    ],
    EthereumNetwork.LINEA_TESTNET: [
        (
            "0x3E5c63644E683549055b9Be8653de26E0B4CD36E",
            363132,
            "1.3.0+L2",
        ),  # Default singleton address
        (
            "0xfb1bffC9d739B8D520DaF37dF666da4C687191EA",
            3279607,
            "1.3.0+L2",
        ),  # Safe singleton address
        (
            "0xd9Db270c1B5E3Bd161E8c8503c55cEABeE709552",
            363135,
            "1.3.0",
        ),  # Default singleton address
        (
            "0x69f4D1788e39c87893C980c06EdF4b7f686e2938",
            3279611,
            "1.3.0",
        ),  # Safe singleton address
    ],
    EthereumNetwork.ASTAR: [
        ("0x3E5c63644E683549055b9Be8653de26E0B4CD36E", 1106426, "1.3.0+L2"),
        ("0xd9Db270c1B5E3Bd161E8c8503c55cEABeE709552", 1106429, "1.3.0"),
    ],
    EthereumNetwork.SHIDEN: [
        ("0x3E5c63644E683549055b9Be8653de26E0B4CD36E", 1634935, "1.3.0+L2"),
        ("0xd9Db270c1B5E3Bd161E8c8503c55cEABeE709552", 1634935, "1.3.0"),
    ],
    EthereumNetwork.DARWINIA_NETWORK: [
        (
            "0xfb1bffC9d739B8D520DaF37dF666da4C687191EA",
            491175,
            "1.3.0+L2",
        )
    ],
    EthereumNetwork.CRAB_NETWORK: [
        (
            "0xfb1bffC9d739B8D520DaF37dF666da4C687191EA",
            739900,
            "1.3.0+L2",
        )
    ],
    EthereumNetwork.ZORA: [
        (
            "0xfb1bffC9d739B8D520DaF37dF666da4C687191EA",
            9677661,
            "1.3.0+L2",
        ),  # safe singleton address
        (
            "0x3E5c63644E683549055b9Be8653de26E0B4CD36E",
            11932,
            "1.3.0+L2",
        ),  # default singleton address
        (
            "0x69f4D1788e39c87893C980c06EdF4b7f686e2938",
            9677757,
            "1.3.0",
        ),  # safe singleton address
        (
            "0xd9Db270c1B5E3Bd161E8c8503c55cEABeE709552",
            11934,
            "1.3.0",
        ),  # default singleton address
    ],
    EthereumNetwork.ZKSYNC_MAINNET: [
        ("0x1727c2c531cf966f902E5927b98490fDFb3b2b70", 7259224, "1.3.0+L2"),
        ("0xB00ce5CCcdEf57e539ddcEd01DF43a13855d9910", 7259230, "1.3.0"),
    ],
    EthereumNetwork.MANTLE_TESTNET: [
        ("0xfb1bffC9d739B8D520DaF37dF666da4C687191EA", 4404246, "1.3.0+L2"),
        ("0x69f4D1788e39c87893C980c06EdF4b7f686e2938", 4404284, "1.3.0"),
    ],
    EthereumNetwork.MANTLE: [
        ("0xfb1bffC9d739B8D520DaF37dF666da4C687191EA", 1511, "1.3.0+L2"),
        ("0x69f4D1788e39c87893C980c06EdF4b7f686e2938", 1512, "1.3.0"),
    ],
    EthereumNetwork.CASCADIA_TESTNET: [
        ("0xfb1bffC9d739B8D520DaF37dF666da4C687191EA", 1408599, "1.3.0+L2"),
        ("0x69f4D1788e39c87893C980c06EdF4b7f686e2938", 1408613, "1.3.0"),
    ],
    EthereumNetwork.OASIS_SAPPHIRE: [
        ("0xfb1bffC9d739B8D520DaF37dF666da4C687191EA", 325640, "1.3.0+L2"),
        ("0x69f4D1788e39c87893C980c06EdF4b7f686e2938", 325643, "1.3.0"),
    ],
    EthereumNetwork.OASIS_SAPPHIRE_TESTNET: [
        ("0xfb1bffC9d739B8D520DaF37dF666da4C687191EA", 1378154, "1.3.0+L2"),
        ("0x69f4D1788e39c87893C980c06EdF4b7f686e2938", 1378155, "1.3.0"),
    ],
    EthereumNetwork.EDGEWARE_EDGEEVM_MAINNET: [
        ("0x3E5c63644E683549055b9Be8653de26E0B4CD36E", 18176819, "1.3.0+L2"),
        ("0xd9Db270c1B5E3Bd161E8c8503c55cEABeE709552", 18176820, "1.3.0"),
    ],
    EthereumNetwork.LINEA: [
        (
            "0x3E5c63644E683549055b9Be8653de26E0B4CD36E",
            17,
            "1.3.0+L2",
        ),  # Default singleton address
        (
            "0xfb1bffC9d739B8D520DaF37dF666da4C687191EA",
            1939925,
            "1.3.0+L2",
        ),  # Safe singleton address
        (
            "0xd9Db270c1B5E3Bd161E8c8503c55cEABeE709552",
            18,
            "1.3.0",
        ),  # Default singleton address
        (
            "0x69f4D1788e39c87893C980c06EdF4b7f686e2938",
            1939927,
            "1.3.0",
        ),  # Safe singleton address
    ],
    EthereumNetwork.NEON_EVM_DEVNET: [
        ("0xfb1bffC9d739B8D520DaF37dF666da4C687191EA", 205147021, "1.3.0+L2"),
        ("0x69f4D1788e39c87893C980c06EdF4b7f686e2938", 205147000, "1.3.0"),
    ],
    EthereumNetwork.NEON_EVM_MAINNET: [
        ("0xfb1bffC9d739B8D520DaF37dF666da4C687191EA", 203994162, "1.3.0+L2"),
        ("0x69f4D1788e39c87893C980c06EdF4b7f686e2938", 203994202, "1.3.0"),
    ],
    EthereumNetwork.SCROLL_SEPOLIA_TESTNET: [
        (
            "0xfb1bffC9d739B8D520DaF37dF666da4C687191EA",
            2913895,
            "1.3.0+L2",
        ),  # safe singleton address
        (
            "0x3E5c63644E683549055b9Be8653de26E0B4CD36E",
            6261,
            "1.3.0+L2",
        ),  # default singleton address
        (
            "0x69f4D1788e39c87893C980c06EdF4b7f686e2938",
            2913898,
            "1.3.0",
        ),  # safe singleton address
        (
            "0xd9Db270c1B5E3Bd161E8c8503c55cEABeE709552",
            6262,
            "1.3.0",
        ),  # default singleton address
    ],
    EthereumNetwork.FANTOM_OPERA: [
        ("0xfb1bffC9d739B8D520DaF37dF666da4C687191EA", 38810826, "1.3.0+L2"),
        ("0xd9Db270c1B5E3Bd161E8c8503c55cEABeE709552", 21817262, "1.3.0"),
        ("0x3E5c63644E683549055b9Be8653de26E0B4CD36E", 4580000, "1.3.0+L2"),
    ],
    EthereumNetwork.FANTOM_TESTNET: [
        ("0xd9Db270c1B5E3Bd161E8c8503c55cEABeE709552", 4627348, "1.3.0"),
        ("0x5696Ae62C36aF747966522C401FbD57492451f19", 4627348, "1.3.0"),
    ],
    EthereumNetwork.ROOTSTOCK_MAINNET: [
        ("0x3E5c63644E683549055b9Be8653de26E0B4CD36E", 3891238, "1.3.0+L2"),
        ("0xd9Db270c1B5E3Bd161E8c8503c55cEABeE709552", 3891240, "1.3.0"),
    ],
    EthereumNetwork.ROOTSTOCK_TESTNET: [
        ("0x3E5c63644E683549055b9Be8653de26E0B4CD36E", 2362236, "1.3.0+L2"),
        ("0xd9Db270c1B5E3Bd161E8c8503c55cEABeE709552", 2362238, "1.3.0"),
    ],
    EthereumNetwork.JAPAN_OPEN_CHAIN_MAINNET: [
        ("0xfb1bffC9d739B8D520DaF37dF666da4C687191EA", 7709133, "1.3.0+L2"),
        ("0x69f4D1788e39c87893C980c06EdF4b7f686e2938", 7709135, "1.3.0"),
    ],
    EthereumNetwork.JAPAN_OPEN_CHAIN_TESTNET: [
        ("0xfb1bffC9d739B8D520DaF37dF666da4C687191EA", 1315570, "1.3.0+L2"),
        ("0x69f4D1788e39c87893C980c06EdF4b7f686e2938", 1315572, "1.3.0"),
    ],
    EthereumNetwork.ZETACHAIN_ATHENS_3_TESTNET: [
        ("0xfb1bffC9d739B8D520DaF37dF666da4C687191EA", 1962980, "1.3.0+L2"),
        ("0x69f4D1788e39c87893C980c06EdF4b7f686e2938", 1962981, "1.3.0"),
    ],
    EthereumNetwork.SCROLL: [
        (
            "0xfb1bffC9d739B8D520DaF37dF666da4C687191EA",
            2905495,
            "1.3.0+L2",
        ),  # safe singleton address
        (
            "0x3E5c63644E683549055b9Be8653de26E0B4CD36E",
            187,
            "1.3.0+L2",
        ),  # default singleton address
        (
            "0x69f4D1788e39c87893C980c06EdF4b7f686e2938",
            2905498,
            "1.3.0",
        ),  # safe singleton address
        (
            "0xd9Db270c1B5E3Bd161E8c8503c55cEABeE709552",
            189,
            "1.3.0",
        ),  # default singleton address
    ],
    EthereumNetwork.TELOS_EVM_MAINNET: [
        ("0x3E5c63644E683549055b9Be8653de26E0B4CD36E", 237435759, "1.3.0+L2"),
        ("0xd9Db270c1B5E3Bd161E8c8503c55cEABeE709552", 237435774, "1.3.0"),
    ],
    EthereumNetwork.TELOS_EVM_TESTNET: [
        ("0x3E5c63644E683549055b9Be8653de26E0B4CD36E", 194005796, "1.3.0+L2"),
        ("0xd9Db270c1B5E3Bd161E8c8503c55cEABeE709552", 194005824, "1.3.0"),
    ],
    EthereumNetwork.PGN_PUBLIC_GOODS_NETWORK: [
        ("0x3E5c63644E683549055b9Be8653de26E0B4CD36E", 344345, "1.3.0+L2"),
        ("0xd9Db270c1B5E3Bd161E8c8503c55cEABeE709552", 344348, "1.3.0"),
    ],
    EthereumNetwork.SEPOLIA_PGN_PUBLIC_GOODS_NETWORK: [
        ("0x3E5c63644E683549055b9Be8653de26E0B4CD36E", 1774114, "1.3.0+L2"),
        ("0xd9Db270c1B5E3Bd161E8c8503c55cEABeE709552", 1774116, "1.3.0"),
    ],
    EthereumNetwork.ARTHERA_TESTNET: [
        ("0x29fcB43b46531BcA003ddC8FCB67FFE91900C762", 4186405, "1.4.1+L2"),
        ("0x41675C099F32341bf84BFc5382aF534df5C7461a", 4186415, "1.4.1"),
        ("0xfb1bffC9d739B8D520DaF37dF666da4C687191EA", 119967, "1.3.0+L2"),
        ("0x69f4D1788e39c87893C980c06EdF4b7f686e2938", 119968, "1.3.0"),
    ],
    EthereumNetwork.MANTA_PACIFIC_MAINNET: [
        ("0x3E5c63644E683549055b9Be8653de26E0B4CD36E", 338471, "1.3.0+L2"),
        ("0xd9Db270c1B5E3Bd161E8c8503c55cEABeE709552", 338472, "1.3.0"),
    ],
    EthereumNetwork.KROMA: [
        ("0xfb1bffC9d739B8D520DaF37dF666da4C687191EA", 5281960, "1.3.0+L2"),
        ("0x69f4D1788e39c87893C980c06EdF4b7f686e2938", 5281965, "1.3.0"),
    ],
    EthereumNetwork.KROMA_SEPOLIA: [
        ("0xfb1bffC9d739B8D520DaF37dF666da4C687191EA", 7992402, "1.3.0+L2"),
        ("0x69f4D1788e39c87893C980c06EdF4b7f686e2938", 7992408, "1.3.0"),
    ],
    EthereumNetwork.HAQQ_NETWORK: [
        ("0x29fcB43b46531BcA003ddC8FCB67FFE91900C762", 9054796, "1.4.1+L2"),
        ("0x41675C099F32341bf84BFc5382aF534df5C7461a", 9054798, "1.4.1"),
        ("0x3E5c63644E683549055b9Be8653de26E0B4CD36E", 422246, "1.3.0+L2"),
        ("0xd9Db270c1B5E3Bd161E8c8503c55cEABeE709552", 422357, "1.3.0"),
    ],
    EthereumNetwork.HAQQ_CHAIN_TESTNET: [
        ("0x29fcB43b46531BcA003ddC8FCB67FFE91900C762", 7031878, "1.4.1+L2"),
        ("0x41675C099F32341bf84BFc5382aF534df5C7461a", 7031879, "1.4.1"),
        ("0xfb1bffC9d739B8D520DaF37dF666da4C687191EA", 1514959, "1.3.0+L2"),
        ("0x69f4D1788e39c87893C980c06EdF4b7f686e2938", 1514966, "1.3.0"),
    ],
    EthereumNetwork.MODE: [
        ("0x3E5c63644E683549055b9Be8653de26E0B4CD36E", 2610515, "1.3.0+L2"),
        ("0xd9Db270c1B5E3Bd161E8c8503c55cEABeE709552", 2610520, "1.3.0"),
    ],
<<<<<<< HEAD
    EthereumNetwork.OP_SEPOLIA_TESTNET: [
        ("0x29fcB43b46531BcA003ddC8FCB67FFE91900C762", 7162879, "1.4.1+L2"),
        ("0x41675C099F32341bf84BFc5382aF534df5C7461a", 7162883, "1.4.1"),
        (
            "0x3E5c63644E683549055b9Be8653de26E0B4CD36E",
            4357288,
            "1.3.0+L2",
        ),  # default singleton address
        (
            "0xfb1bffC9d739B8D520DaF37dF666da4C687191EA",
            7438249,
            "1.3.0+L2",
        ),  # safe singleton address
        (
            "0xd9Db270c1B5E3Bd161E8c8503c55cEABeE709552",
            4357293,
            "1.3.0",
        ),  # default singleton address
        (
            "0x69f4D1788e39c87893C980c06EdF4b7f686e2938",
            7438259,
            "1.3.0",
        ),  # safe singleton address
    ],
    EthereumNetwork.BERACHAIN_ARTIO: [
        ("0x3E5c63644E683549055b9Be8653de26E0B4CD36E", 379846, "1.3.0+L2"),
        ("0xd9Db270c1B5E3Bd161E8c8503c55cEABeE709552", 380093, "1.3.0"),
    ],
    EthereumNetwork.UNREAL_TESTNET: [
        ("0x3E5c63644E683549055b9Be8653de26E0B4CD36E", 742, "1.3.0+L2"),
        ("0xd9Db270c1B5E3Bd161E8c8503c55cEABeE709552", 743, "1.3.0"),
    ],
    EthereumNetwork.MODE_TESTNET: [
        (
            "0xfb1bffC9d739B8D520DaF37dF666da4C687191EA",
            9375471,
            "1.3.0+L2",
        ),  # safe singleton address
        (
            "0x3E5c63644E683549055b9Be8653de26E0B4CD36E",
            1948156,
            "1.3.0+L2",
        ),  # default singleton address
        (
            "0x69f4D1788e39c87893C980c06EdF4b7f686e2938",
            9375476,
            "1.3.0",
        ),  # safe singleton address
        (
            "0xd9Db270c1B5E3Bd161E8c8503c55cEABeE709552",
            1948159,
            "1.3.0",
        ),  # default singleton address
    ],
    EthereumNetwork.ZORA_SEPOLIA_TESTNET: [
        (
            "0xfb1bffC9d739B8D520DaF37dF666da4C687191EA",
            4265431,
            "1.3.0+L2",
        ),  # safe singleton address
        (
            "0x3E5c63644E683549055b9Be8653de26E0B4CD36E",
            46719,
            "1.3.0+L2",
        ),  # default singleton address
        (
            "0x69f4D1788e39c87893C980c06EdF4b7f686e2938",
            4265435,
            "1.3.0",
        ),  # safe singleton address
        (
            "0xd9Db270c1B5E3Bd161E8c8503c55cEABeE709552",
            46722,
            "1.3.0",
        ),  # default singleton address
=======
    EthereumNetwork.BLAST_SEPOLIA_TESTNET: [
        ("0x3E5c63644E683549055b9Be8653de26E0B4CD36E", 1087958, "1.3.0+L2"),
        ("0xd9Db270c1B5E3Bd161E8c8503c55cEABeE709552", 1087964, "1.3.0"),
>>>>>>> 69161bde
    ],
}

PROXY_FACTORIES: Dict[EthereumNetwork, List[Tuple[str, int]]] = {
    EthereumNetwork.MAINNET: [
        ("0x4e1DCf7AD4e460CfD30791CCC4F9c8a4f820ec67", 17440707),  # v1.4.1
        (
            "0xC22834581EbC8527d974F8a1c97E1bEA4EF910BC",
            14981216,
        ),  # v1.3.0 safe singleton address
        (
            "0xa6B71E26C5e0845f74c812102Ca7114b6a896AB2",
            12504126,
        ),  # v1.3.0 default singleton address
        ("0x76E2cFc1F5Fa8F6a5b3fC4c8F4788F0116861F9B", 9084508),  # v1.1.1
        ("0x50e55Af101C777bA7A1d560a774A82eF002ced9F", 8915731),  # v1.1.0
        ("0x12302fE9c02ff50939BaAaaf415fc226C078613C", 7450116),  # v1.0.0
    ],
    EthereumNetwork.RINKEBY: [
        ("0xa6B71E26C5e0845f74c812102Ca7114b6a896AB2", 8493997),  # v1.3.0
        ("0x76E2cFc1F5Fa8F6a5b3fC4c8F4788F0116861F9B", 5590757),
        ("0x50e55Af101C777bA7A1d560a774A82eF002ced9F", 5423494),
        ("0x12302fE9c02ff50939BaAaaf415fc226C078613C", 4110083),
    ],
    EthereumNetwork.GOERLI: [
        ("0x4e1DCf7AD4e460CfD30791CCC4F9c8a4f820ec67", 8681525),  # v1.4.1
        (
            "0xC22834581EbC8527d974F8a1c97E1bEA4EF910BC",
            6900531,
        ),  # v1.3.0 safe singleton address
        (
            "0xa6B71E26C5e0845f74c812102Ca7114b6a896AB2",
            4695402,
        ),  # v1.3.0 default singleton address
        ("0x76E2cFc1F5Fa8F6a5b3fC4c8F4788F0116861F9B", 1798666),
        ("0x50e55Af101C777bA7A1d560a774A82eF002ced9F", 1631491),
        ("0x12302fE9c02ff50939BaAaaf415fc226C078613C", 312509),
    ],
    EthereumNetwork.GNOSIS: [
        ("0x4e1DCf7AD4e460CfD30791CCC4F9c8a4f820ec67", 27419153),  # v1.4.1
        (
            "0xC22834581EbC8527d974F8a1c97E1bEA4EF910BC",
            27679953,
        ),  # v1.3.0 safe singleton address
        (
            "0xa6B71E26C5e0845f74c812102Ca7114b6a896AB2",
            16236878,
        ),  # v1.3.0 default singleton address
        ("0x76E2cFc1F5Fa8F6a5b3fC4c8F4788F0116861F9B", 10045327),  # v1.1.1
        ("0x12302fE9c02ff50939BaAaaf415fc226C078613C", 17677119),  # v1.0.0
    ],
    EthereumNetwork.ENERGY_WEB_CHAIN: [
        ("0xa6B71E26C5e0845f74c812102Ca7114b6a896AB2", 12028652),  # v1.3.0
        ("0x76E2cFc1F5Fa8F6a5b3fC4c8F4788F0116861F9B", 6399239),
    ],
    EthereumNetwork.ENERGY_WEB_VOLTA_TESTNET: [
        # ('0xa6B71E26C5e0845f74c812102Ca7114b6a896AB2', 0),  # v1.3.0
        ("0x76E2cFc1F5Fa8F6a5b3fC4c8F4788F0116861F9B", 6876681),
    ],
    EthereumNetwork.POLYGON: [
        ("0x4e1DCf7AD4e460CfD30791CCC4F9c8a4f820ec67", 40683009),  # v1.4.1
        (
            "0xC22834581EbC8527d974F8a1c97E1bEA4EF910BC",
            34504003,
        ),  # v1.3.0 safe singleton address
        (
            "0xa6B71E26C5e0845f74c812102Ca7114b6a896AB2",
            14306478,
        ),  # v1.3.0 default singleton address
    ],
    EthereumNetwork.MUMBAI: [
        ("0xa6B71E26C5e0845f74c812102Ca7114b6a896AB2", 13736914),  # v1.3.0
    ],
    EthereumNetwork.POLYGON_ZKEVM: [
        (
            "0xC22834581EbC8527d974F8a1c97E1bEA4EF910BC",
            4460053,
        ),  # v1.3.0 safe singleton address
        (
            "0xa6B71E26C5e0845f74c812102Ca7114b6a896AB2",
            79000,
        ),  # v1.3.0 default singleton address
    ],
    EthereumNetwork.ARBITRUM_ONE: [
        (
            "0xC22834581EbC8527d974F8a1c97E1bEA4EF910BC",
            88610602,
        ),  # v1.3.0 safe singleton address
        (
            "0xa6B71E26C5e0845f74c812102Ca7114b6a896AB2",
            1140,
        ),  # v1.3.0 default singleton address
    ],
    EthereumNetwork.ARBITRUM_NOVA: [
        ("0xa6B71E26C5e0845f74c812102Ca7114b6a896AB2", 419),  # v1.3.0
    ],
    EthereumNetwork.ARBITRUM_RINKEBY: [
        ("0xa6B71E26C5e0845f74c812102Ca7114b6a896AB2", 57070),  # v1.3.0
    ],
    EthereumNetwork.ARBITRUM_GOERLI: [
        ("0xa6B71E26C5e0845f74c812102Ca7114b6a896AB2", 11538),  # v1.3.0
    ],
    EthereumNetwork.ARBITRUM_SEPOLIA: [
        ("0xa6B71E26C5e0845f74c812102Ca7114b6a896AB2", 147),  # v1.3.0
    ],
    EthereumNetwork.BNB_SMART_CHAIN_MAINNET: [
        ("0x4e1DCf7AD4e460CfD30791CCC4F9c8a4f820ec67", 28092030),  # v1.4.1
        (
            "0xC22834581EbC8527d974F8a1c97E1bEA4EF910BC",
            28059981,
        ),  # v1.3.0 safe singleton address
        (
            "0xa6B71E26C5e0845f74c812102Ca7114b6a896AB2",
            8485873,
        ),  # v1.3.0 default singleton address
    ],
    EthereumNetwork.CELO_MAINNET: [
        ("0xC22834581EbC8527d974F8a1c97E1bEA4EF910BC", 8944342),  # v1.3.0
    ],
    EthereumNetwork.AVALANCHE_C_CHAIN: [
        (
            "0xa6B71E26C5e0845f74c812102Ca7114b6a896AB2",
            14_747_108,
        ),  # v1.3.0 default singleton address
        (
            "0xC22834581EbC8527d974F8a1c97E1bEA4EF910BC",
            4_949_487,
        ),  # v1.3.0 safe singleton address
    ],
    EthereumNetwork.MOONBEAM: [
        ("0xa6B71E26C5e0845f74c812102Ca7114b6a896AB2", 172078),  # v1.3.0
    ],
    EthereumNetwork.MOONRIVER: [
        ("0xa6B71E26C5e0845f74c812102Ca7114b6a896AB2", 707_721),  # v1.3.0
    ],
    EthereumNetwork.MOONBASE_ALPHA: [
        ("0xa6B71E26C5e0845f74c812102Ca7114b6a896AB2", 939_239),  # v1.3.0
    ],
    EthereumNetwork.FUSE_MAINNET: [
        ("0xa6B71E26C5e0845f74c812102Ca7114b6a896AB2", 12_725_072),  # v1.3.0
    ],
    EthereumNetwork.FUSE_SPARKNET: [
        ("0xa6B71E26C5e0845f74c812102Ca7114b6a896AB2", 1_010_506),  # v1.3.0
    ],
    EthereumNetwork.POLIS_MAINNET: [
        ("0xa6B71E26C5e0845f74c812102Ca7114b6a896AB2", 1266),  # v1.3.0
    ],
    EthereumNetwork.OPTIMISM: [
        (
            "0xa6B71E26C5e0845f74c812102Ca7114b6a896AB2",
            3936933,
        ),  # v1.3.0 default singleton address
        (
            "0xC22834581EbC8527d974F8a1c97E1bEA4EF910BC",
            173709,
        ),  # v1.3.0 safe singleton address
    ],
    EthereumNetwork.BOBA_BNB_MAINNET: [
        ("0xC22834581EbC8527d974F8a1c97E1bEA4EF910BC", 22831),  # v1.3.0
    ],
    EthereumNetwork.BOBA_AVAX: [
        ("0xC22834581EbC8527d974F8a1c97E1bEA4EF910BC", 55739),  # v1.3.0
    ],
    EthereumNetwork.BOBA_NETWORK: [
        ("0xC22834581EbC8527d974F8a1c97E1bEA4EF910BC", 170895),  # v1.3.0
    ],
    EthereumNetwork.AURORA_MAINNET: [
        ("0xa6B71E26C5e0845f74c812102Ca7114b6a896AB2", 52494580),  # v1.3.0
    ],
    EthereumNetwork.METIS_STARDUST_TESTNET: [
        ("0xC22834581EbC8527d974F8a1c97E1bEA4EF910BC", 56117),  # v1.3.0
    ],
    EthereumNetwork.METIS_GOERLI_TESTNET: [
        ("0xC22834581EbC8527d974F8a1c97E1bEA4EF910BC", 131842),  # v1.3.0
    ],
    EthereumNetwork.METIS_ANDROMEDA_MAINNET: [
        ("0xC22834581EbC8527d974F8a1c97E1bEA4EF910BC", 61758),  # v1.3.0
    ],
    EthereumNetwork.SHYFT_MAINNET: [
        ("0xa6B71E26C5e0845f74c812102Ca7114b6a896AB2", 2000),  # v1.3.0
    ],
    EthereumNetwork.SHYFT_TESTNET: [
        ("0xa6B71E26C5e0845f74c812102Ca7114b6a896AB2", 1984340),  # v1.3.0
    ],
    EthereumNetwork.REI_NETWORK: [
        ("0xa6B71E26C5e0845f74c812102Ca7114b6a896AB2", 2387999),  # v1.3.0
    ],
    EthereumNetwork.METER_MAINNET: [
        ("0xC22834581EbC8527d974F8a1c97E1bEA4EF910BC", 23863720),  # v1.3.0
    ],
    EthereumNetwork.METER_TESTNET: [
        ("0xC22834581EbC8527d974F8a1c97E1bEA4EF910BC", 15035363),  # v1.3.0
    ],
    EthereumNetwork.EURUS_MAINNET: [
        ("0xa6B71E26C5e0845f74c812102Ca7114b6a896AB2", 7127155),  # v1.3.0
    ],
    EthereumNetwork.EURUS_TESTNET: [
        ("0xa6B71E26C5e0845f74c812102Ca7114b6a896AB2", 12845425),  # v1.3.0
    ],
    EthereumNetwork.VENIDIUM_MAINNET: [
        ("0xa6B71E26C5e0845f74c812102Ca7114b6a896AB2", 1127130),  # v1.3.0
    ],
    EthereumNetwork.VENIDIUM_TESTNET: [
        ("0xa6B71E26C5e0845f74c812102Ca7114b6a896AB2", 761231),  # v1.3.0
    ],
    EthereumNetwork.GODWOKEN_TESTNET_V1: [
        ("0xC22834581EbC8527d974F8a1c97E1bEA4EF910BC", 93108),  # v1.3.0
    ],
    EthereumNetwork.KLAYTN_TESTNET_BAOBAB: [
        ("0xC22834581EbC8527d974F8a1c97E1bEA4EF910BC", 93821613),  # v1.3.0
    ],
    EthereumNetwork.KLAYTN_MAINNET_CYPRESS: [
        ("0xC22834581EbC8527d974F8a1c97E1bEA4EF910BC", 93506870),  # v1.3.0
    ],
    EthereumNetwork.MILKOMEDA_A1_TESTNET: [
        ("0xa6B71E26C5e0845f74c812102Ca7114b6a896AB2", 789),  # v1.3.0
    ],
    EthereumNetwork.MILKOMEDA_A1_MAINNET: [
        ("0xa6B71E26C5e0845f74c812102Ca7114b6a896AB2", 6218),  # v1.3.0
    ],
    EthereumNetwork.MILKOMEDA_C1_TESTNET: [
        ("0xa6B71E26C5e0845f74c812102Ca7114b6a896AB2", 5080303),  # v1.3.0
    ],
    EthereumNetwork.MILKOMEDA_C1_MAINNET: [
        ("0xa6B71E26C5e0845f74c812102Ca7114b6a896AB2", 4896699),  # v1.3.0
    ],
    EthereumNetwork.CRONOS_TESTNET: [
        ("0xC22834581EbC8527d974F8a1c97E1bEA4EF910BC", 3290819),  # v1.3.0
    ],
    EthereumNetwork.CRONOS_MAINNET: [
        ("0xC22834581EbC8527d974F8a1c97E1bEA4EF910BC", 2958469),  # v1.3.0
    ],
    EthereumNetwork.RABBIT_ANALOG_TESTNET_CHAIN: [
        ("0xa6B71E26C5e0845f74c812102Ca7114b6a896AB2", 1434222),  # v1.3.0
    ],
    EthereumNetwork.CLOUDWALK_TESTNET: [
        ("0xa6B71E26C5e0845f74c812102Ca7114b6a896AB2", 13743040),  # v1.3.0
    ],
    EthereumNetwork.KCC_MAINNET: [
        ("0xa6B71E26C5e0845f74c812102Ca7114b6a896AB2", 4860798),  # v1.3.0
    ],
    EthereumNetwork.KCC_TESTNET: [
        ("0xa6B71E26C5e0845f74c812102Ca7114b6a896AB2", 12147567),  # v1.3.0
    ],
    EthereumNetwork.PUBLICMINT_MAINNET: [
        ("0xa6B71E26C5e0845f74c812102Ca7114b6a896AB2", 19974979),  # v1.3.0
    ],
    EthereumNetwork.PUBLICMINT_TESTNET: [
        ("0xa6B71E26C5e0845f74c812102Ca7114b6a896AB2", 14062193),  # v1.3.0
    ],
    EthereumNetwork.XDC_APOTHEM_NETWORK: [
        ("0xa6B71E26C5e0845f74c812102Ca7114b6a896AB2", 42293264),  # v1.3.0
    ],
    EthereumNetwork.BASE: [
        ("0xC22834581EbC8527d974F8a1c97E1bEA4EF910BC", 595181),  # v1.3.0
    ],
    EthereumNetwork.BASE_GOERLI_TESTNET: [
        ("0x4e1DCf7AD4e460CfD30791CCC4F9c8a4f820ec67", 7330598),  # v1.4.1
        ("0xC22834581EbC8527d974F8a1c97E1bEA4EF910BC", 938696),  # v1.3.0
    ],
    EthereumNetwork.BASE_SEPOLIA_TESTNET: [
        ("0xa6B71E26C5e0845f74c812102Ca7114b6a896AB2", 3282032),  # v1.3.0
        ("0xC22834581EbC8527d974F8a1c97E1bEA4EF910BC", 5125191),  # v1.3.0
    ],
    EthereumNetwork.KAVA: [
        ("0xa6B71E26C5e0845f74c812102Ca7114b6a896AB2", 2116356),  # v1.3.0
    ],
    EthereumNetwork.CROSSBELL: [
        ("0xa6B71E26C5e0845f74c812102Ca7114b6a896AB2", 28314747),  # v1.3.0
    ],
    EthereumNetwork.IOTEX_NETWORK_MAINNET: [
        ("0xC22834581EbC8527d974F8a1c97E1bEA4EF910BC", 22172504),  # v1.3.0
    ],
    EthereumNetwork.HARMONY_MAINNET_SHARD_0: [
        ("0xC22834581EbC8527d974F8a1c97E1bEA4EF910BC", 22502012),  # v1.3.0
        ("0x4f9b1dEf3a0f6747bF8C870a27D3DeCdf029100e", 11526678),
    ],
    EthereumNetwork.HARMONY_TESTNET_SHARD_0: [
        ("0xC22834581EbC8527d974F8a1c97E1bEA4EF910BC", 4824437),  # v1.3.0
    ],
    EthereumNetwork.VELAS_EVM_MAINNET: [
        ("0xC22834581EbC8527d974F8a1c97E1bEA4EF910BC", 27571962),  # v1.3.0
    ],
    EthereumNetwork.WEMIX3_0_MAINNET: [
        ("0xC22834581EbC8527d974F8a1c97E1bEA4EF910BC", 12651730),  # v1.3.0
    ],
    EthereumNetwork.WEMIX3_0_TESTNET: [
        ("0xC22834581EbC8527d974F8a1c97E1bEA4EF910BC", 20833988),  # v1.3.0
    ],
    EthereumNetwork.EVMOS_TESTNET: [
        ("0xa6B71E26C5e0845f74c812102Ca7114b6a896AB2", 70637),  # v1.3.0
    ],
    EthereumNetwork.EVMOS: [
        ("0xa6B71E26C5e0845f74c812102Ca7114b6a896AB2", 146858),  # v1.3.0
    ],
    EthereumNetwork.MAP_MAINNET: [
        ("0xa6B71E26C5e0845f74c812102Ca7114b6a896AB2", 5190546),  # v1.3.0
    ],
    EthereumNetwork.MAP_MAKALU: [
        ("0xa6B71E26C5e0845f74c812102Ca7114b6a896AB2", 2987578),  # v1.3.0
    ],
    EthereumNetwork.ETHEREUM_CLASSIC: [
        ("0x69f4D1788e39c87893C980c06EdF4b7f686e2938", 15904946),  # v1.3.0
    ],
    EthereumNetwork.MORDOR_TESTNET: [
        ("0x69f4D1788e39c87893C980c06EdF4b7f686e2938", 6333172),  # v1.3.0
    ],
    EthereumNetwork.SEPOLIA: [
        ("0x4e1DCf7AD4e460CfD30791CCC4F9c8a4f820ec67", 3312223),  # v1.4.1
        (
            "0xC22834581EbC8527d974F8a1c97E1bEA4EF910BC",
            2087031,
        ),  # v1.3.0  Safe singleton address
        (
            "0xa6B71E26C5e0845f74c812102Ca7114b6a896AB2",
            2086864,
        ),  # v1.3.0  Default singleton address
    ],
    EthereumNetwork.TENET_TESTNET: [
        ("0xC22834581EbC8527d974F8a1c97E1bEA4EF910BC", 885379),  # v1.3.0
    ],
    EthereumNetwork.TENET: [
        ("0xC22834581EbC8527d974F8a1c97E1bEA4EF910BC", 727457),  # v1.3.0
    ],
    EthereumNetwork.LINEA_TESTNET: [
        (
            "0xC22834581EbC8527d974F8a1c97E1bEA4EF910BC",
            3279584,
        ),  # v1.3.0  Safe singleton address
        (
            "0xa6B71E26C5e0845f74c812102Ca7114b6a896AB2",
            363118,
        ),  # v1.3.0  Default singleton address
    ],
    EthereumNetwork.ASTAR: [
        ("0xa6B71E26C5e0845f74c812102Ca7114b6a896AB2", 1106417),  # v1.3.0
    ],
    EthereumNetwork.SHIDEN: [
        ("0xa6B71E26C5e0845f74c812102Ca7114b6a896AB2", 1634935),  # v1.3.0
    ],
    EthereumNetwork.DARWINIA_NETWORK: [
        (
            "0xC22834581EbC8527d974F8a1c97E1bEA4EF910BC",
            491157,
        )
    ],
    EthereumNetwork.CRAB_NETWORK: [
        (
            "0xC22834581EbC8527d974F8a1c97E1bEA4EF910BC",
            739882,
        )
    ],
    EthereumNetwork.ZORA: [
        (
            "0xC22834581EbC8527d974F8a1c97E1bEA4EF910BC",
            9677950,
        ),  # v1.3.0 safe singleton address
        (
            "0xa6B71E26C5e0845f74c812102Ca7114b6a896AB2",
            11914,
        ),  # v1.3.0 default singleton address
    ],
    EthereumNetwork.ZKSYNC_MAINNET: [
        ("0xDAec33641865E4651fB43181C6DB6f7232Ee91c2", 7259190),  # v1.3.0
    ],
    EthereumNetwork.MANTLE_TESTNET: [
        ("0xC22834581EbC8527d974F8a1c97E1bEA4EF910BC", 4404053),  # v1.3.0
    ],
    EthereumNetwork.MANTLE: [
        ("0xC22834581EbC8527d974F8a1c97E1bEA4EF910BC", 1504),  # v1.3.0
    ],
    EthereumNetwork.CASCADIA_TESTNET: [
        ("0xC22834581EbC8527d974F8a1c97E1bEA4EF910BC", 1408580),  # v1.3.0
    ],
    EthereumNetwork.OASIS_SAPPHIRE_TESTNET: [
        ("0xC22834581EbC8527d974F8a1c97E1bEA4EF910BC", 1378137),  # v1.3.0
    ],
    EthereumNetwork.OASIS_SAPPHIRE: [
        ("0xC22834581EbC8527d974F8a1c97E1bEA4EF910BC", 325632),  # v1.3.0
    ],
    EthereumNetwork.EDGEWARE_EDGEEVM_MAINNET: [
        ("0xa6B71E26C5e0845f74c812102Ca7114b6a896AB2", 18176812),  # v1.3.0
    ],
    EthereumNetwork.LINEA: [
        (
            "0xC22834581EbC8527d974F8a1c97E1bEA4EF910BC",
            1939855,
        ),  # v1.3.0  Safe singleton address
        (
            "0xa6B71E26C5e0845f74c812102Ca7114b6a896AB2",
            10,
        ),  # v1.3.0  Default singleton address
    ],
    EthereumNetwork.NEON_EVM_DEVNET: [
        ("0xC22834581EbC8527d974F8a1c97E1bEA4EF910BC", 205146874),  # v1.3.0
    ],
    EthereumNetwork.NEON_EVM_MAINNET: [
        ("0xC22834581EbC8527d974F8a1c97E1bEA4EF910BC", 203993869),  # v1.3.0
    ],
    EthereumNetwork.SCROLL_SEPOLIA_TESTNET: [
        (
            "0xC22834581EbC8527d974F8a1c97E1bEA4EF910BC",
            2913883,
        ),  # v1.3.0 safe singleton address
        (
            "0xa6B71E26C5e0845f74c812102Ca7114b6a896AB2",
            6254,
        ),  # v1.3.0 default singleton address
    ],
    EthereumNetwork.FANTOM_OPERA: [
        ("0xC22834581EbC8527d974F8a1c97E1bEA4EF910BC", 38810826),  # v1.3.0
        ("0xa6B71E26C5e0845f74c812102Ca7114b6a896AB2", 21817221),  # v1.3.0
    ],
    EthereumNetwork.FANTOM_TESTNET: [
        ("0xa6B71E26C5e0845f74c812102Ca7114b6a896AB2", 4627348),  # v1.3.0
        ("0x63B5caf390e8AF7133DBE6bA92A69167a854Ac91", 4627348),  # v1.3.0
    ],
    EthereumNetwork.ROOTSTOCK_MAINNET: [
        ("0xa6B71E26C5e0845f74c812102Ca7114b6a896AB2", 3891234),  # v1.3.0
    ],
    EthereumNetwork.ROOTSTOCK_TESTNET: [
        ("0xa6B71E26C5e0845f74c812102Ca7114b6a896AB2", 2362232),  # v1.3.0
    ],
    EthereumNetwork.JAPAN_OPEN_CHAIN_MAINNET: [
        ("0xC22834581EbC8527d974F8a1c97E1bEA4EF910BC", 7709119),  # v1.3.0
    ],
    EthereumNetwork.JAPAN_OPEN_CHAIN_TESTNET: [
        ("0xC22834581EbC8527d974F8a1c97E1bEA4EF910BC", 1315556),  # v1.3.0
    ],
    EthereumNetwork.ZETACHAIN_ATHENS_3_TESTNET: [
        ("0xC22834581EbC8527d974F8a1c97E1bEA4EF910BC", 1962972),  # v1.3.0
    ],
    EthereumNetwork.SCROLL: [
        (
            "0xC22834581EbC8527d974F8a1c97E1bEA4EF910BC",
            2905472,
        ),  # v1.3.0 safe singleton address
        (
            "0xa6B71E26C5e0845f74c812102Ca7114b6a896AB2",
            179,
        ),  # v1.3.0 default singleton address
    ],
    EthereumNetwork.TELOS_EVM_MAINNET: [
        ("0xa6B71E26C5e0845f74c812102Ca7114b6a896AB2", 237435678),  # v1.3.0
    ],
    EthereumNetwork.TELOS_EVM_TESTNET: [
        ("0xa6B71E26C5e0845f74c812102Ca7114b6a896AB2", 194005709),  # v1.3.0
    ],
    EthereumNetwork.PGN_PUBLIC_GOODS_NETWORK: [
        ("0xa6B71E26C5e0845f74c812102Ca7114b6a896AB2", 344314),  # v1.3.0
    ],
    EthereumNetwork.SEPOLIA_PGN_PUBLIC_GOODS_NETWORK: [
        ("0xa6B71E26C5e0845f74c812102Ca7114b6a896AB2", 1774097),  # v1.3.0
    ],
    EthereumNetwork.ARTHERA_TESTNET: [
        ("0x4e1DCf7AD4e460CfD30791CCC4F9c8a4f820ec67", 4186337),  # v1.4.1
        ("0xC22834581EbC8527d974F8a1c97E1bEA4EF910BC", 119959),  # v1.3.0
    ],
    EthereumNetwork.MANTA_PACIFIC_MAINNET: [
        ("0xa6B71E26C5e0845f74c812102Ca7114b6a896AB2", 338464),  # v1.3.0
    ],
    EthereumNetwork.KROMA: [
        ("0xC22834581EbC8527d974F8a1c97E1bEA4EF910BC", 5281925),  # v1.3.0
    ],
    EthereumNetwork.KROMA_SEPOLIA: [
        ("0xC22834581EbC8527d974F8a1c97E1bEA4EF910BC", 7867188),  # v1.3.0
    ],
    EthereumNetwork.HAQQ_NETWORK: [
        ("0x4e1DCf7AD4e460CfD30791CCC4F9c8a4f820ec67", 9054785),  # v1.4.1
        ("0xa6B71E26C5e0845f74c812102Ca7114b6a896AB2", 422239),  # v1.3.0
    ],
    EthereumNetwork.HAQQ_CHAIN_TESTNET: [
        ("0x4e1DCf7AD4e460CfD30791CCC4F9c8a4f820ec67", 7031865),  # v1.4.1
        ("0xC22834581EbC8527d974F8a1c97E1bEA4EF910BC", 1514954),  # v1.3.0
    ],
    EthereumNetwork.MODE: [
        ("0xa6B71E26C5e0845f74c812102Ca7114b6a896AB2", 2610484),  # v1.3.0
    ],
<<<<<<< HEAD
    EthereumNetwork.OP_SEPOLIA_TESTNET: [
        ("0x4e1DCf7AD4e460CfD30791CCC4F9c8a4f820ec67", 7162843),  # v1.4.1
        (
            "0xC22834581EbC8527d974F8a1c97E1bEA4EF910BC",
            7438194,
        ),  # v1.3.0  Safe singleton address
        (
            "0xa6B71E26C5e0845f74c812102Ca7114b6a896AB2",
            4357263,
        ),  # v1.3.0  Default singleton address
    ],
    EthereumNetwork.BERACHAIN_ARTIO: [
        ("0xa6B71E26C5e0845f74c812102Ca7114b6a896AB2", 379659),  # v1.3.0
    ],
    EthereumNetwork.UNREAL_TESTNET: [
        ("0xa6B71E26C5e0845f74c812102Ca7114b6a896AB2", 735),  # v1.3.0
    ],
    EthereumNetwork.MODE_TESTNET: [
        (
            "0xC22834581EbC8527d974F8a1c97E1bEA4EF910BC",
            9375436,
        ),  # v1.3.0 safe singleton address
        (
            "0xa6B71E26C5e0845f74c812102Ca7114b6a896AB2",
            1948140,
        ),  # v1.3.0 default singleton address
    ],
    EthereumNetwork.ZORA_SEPOLIA_TESTNET: [
        (
            "0xC22834581EbC8527d974F8a1c97E1bEA4EF910BC",
            4265398,
        ),  # v1.3.0 safe singleton address
        (
            "0xa6B71E26C5e0845f74c812102Ca7114b6a896AB2",
            46699,
        ),  # v1.3.0 default singleton address
=======
    EthereumNetwork.BLAST_SEPOLIA_TESTNET: [
        ("0xa6B71E26C5e0845f74c812102Ca7114b6a896AB2", 1087898),  # v1.3.0
>>>>>>> 69161bde
    ],
}<|MERGE_RESOLUTION|>--- conflicted
+++ resolved
@@ -754,7 +754,6 @@
         ("0x3E5c63644E683549055b9Be8653de26E0B4CD36E", 2610515, "1.3.0+L2"),
         ("0xd9Db270c1B5E3Bd161E8c8503c55cEABeE709552", 2610520, "1.3.0"),
     ],
-<<<<<<< HEAD
     EthereumNetwork.OP_SEPOLIA_TESTNET: [
         ("0x29fcB43b46531BcA003ddC8FCB67FFE91900C762", 7162879, "1.4.1+L2"),
         ("0x41675C099F32341bf84BFc5382aF534df5C7461a", 7162883, "1.4.1"),
@@ -830,11 +829,10 @@
             46722,
             "1.3.0",
         ),  # default singleton address
-=======
+    ],
     EthereumNetwork.BLAST_SEPOLIA_TESTNET: [
         ("0x3E5c63644E683549055b9Be8653de26E0B4CD36E", 1087958, "1.3.0+L2"),
         ("0xd9Db270c1B5E3Bd161E8c8503c55cEABeE709552", 1087964, "1.3.0"),
->>>>>>> 69161bde
     ],
 }
 
@@ -1313,7 +1311,6 @@
     EthereumNetwork.MODE: [
         ("0xa6B71E26C5e0845f74c812102Ca7114b6a896AB2", 2610484),  # v1.3.0
     ],
-<<<<<<< HEAD
     EthereumNetwork.OP_SEPOLIA_TESTNET: [
         ("0x4e1DCf7AD4e460CfD30791CCC4F9c8a4f820ec67", 7162843),  # v1.4.1
         (
@@ -1350,9 +1347,8 @@
             "0xa6B71E26C5e0845f74c812102Ca7114b6a896AB2",
             46699,
         ),  # v1.3.0 default singleton address
-=======
+    ],
     EthereumNetwork.BLAST_SEPOLIA_TESTNET: [
         ("0xa6B71E26C5e0845f74c812102Ca7114b6a896AB2", 1087898),  # v1.3.0
->>>>>>> 69161bde
     ],
 }