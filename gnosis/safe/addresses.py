"""
Contains information about Safe contract addresses deployed in every chain

Every entry contains a tuple with address, deployment block number and version
"""
from typing import Dict, List, Tuple

from eth_typing import ChecksumAddress

from gnosis.eth import EthereumNetwork

SAFE_SIMULATE_TX_ACCESSOR_ADDRESS: ChecksumAddress = (
    "0x3d4BA2E0884aa488718476ca2FB8Efc291A46199"
)

MASTER_COPIES: Dict[EthereumNetwork, List[Tuple[str, int, str]]] = {
    EthereumNetwork.MAINNET: [
        ("0x29fcB43b46531BcA003ddC8FCB67FFE91900C762", 17486982, "1.4.1+L2"),
        ("0x41675C099F32341bf84BFc5382aF534df5C7461a", 17487000, "1.4.1"),
        (
            "0xfb1bffC9d739B8D520DaF37dF666da4C687191EA",
            14981217,
            "1.3.0+L2",
        ),  # safe singleton address
        (
            "0x3E5c63644E683549055b9Be8653de26E0B4CD36E",
            12504423,
            "1.3.0+L2",
        ),  # default singleton address
        (
            "0x69f4D1788e39c87893C980c06EdF4b7f686e2938",
            17530813,
            "1.3.0",
        ),  # safe singleton factory
        (
            "0xd9Db270c1B5E3Bd161E8c8503c55cEABeE709552",
            12504268,
            "1.3.0",
        ),  # default singleton address
        ("0x6851D6fDFAfD08c0295C392436245E5bc78B0185", 10329734, "1.2.0"),
        ("0x34CfAC646f301356fAa8B21e94227e3583Fe3F5F", 9084503, "1.1.1"),
        ("0xaE32496491b53841efb51829d6f886387708F99B", 8915728, "1.1.0"),
        ("0xb6029EA3B2c51D09a50B53CA8012FeEB05bDa35A", 7457553, "1.0.0"),
        ("0x8942595A2dC5181Df0465AF0D7be08c8f23C93af", 6766257, "0.1.0"),
        ("0xAC6072986E985aaBE7804695EC2d8970Cf7541A2", 6569433, "0.0.2"),
    ],
    EthereumNetwork.RINKEBY: [
        ("0x3E5c63644E683549055b9Be8653de26E0B4CD36E", 8527380, "1.3.0+L2"),
        ("0xd9Db270c1B5E3Bd161E8c8503c55cEABeE709552", 8527381, "1.3.0"),
        ("0x6851D6fDFAfD08c0295C392436245E5bc78B0185", 6723632, "1.2.0"),
        ("0x34CfAC646f301356fAa8B21e94227e3583Fe3F5F", 5590754, "1.1.1"),
        ("0xaE32496491b53841efb51829d6f886387708F99B", 5423491, "1.1.0"),
        ("0xb6029EA3B2c51D09a50B53CA8012FeEB05bDa35A", 4110083, "1.0.0"),
        ("0x8942595A2dC5181Df0465AF0D7be08c8f23C93af", 3392692, "0.1.0"),
        ("0x2727D69C0BD14B1dDd28371B8D97e808aDc1C2f7", 3055781, "0.0.2"),
    ],
    EthereumNetwork.GOERLI: [
        ("0x29fcB43b46531BcA003ddC8FCB67FFE91900C762", 9134479, "1.4.1+L2"),
        ("0x41675C099F32341bf84BFc5382aF534df5C7461a", 9134480, "1.4.1"),
        (
            "0xfb1bffC9d739B8D520DaF37dF666da4C687191EA",
            6900544,
            "1.3.0+L2",
        ),  # safe singleton address
        (
            "0x3E5c63644E683549055b9Be8653de26E0B4CD36E",
            4854168,
            "1.3.0+L2",
        ),  # default singleton address
        (
            "0x69f4D1788e39c87893C980c06EdF4b7f686e2938",
            6900547,
            "1.3.0",
        ),  # safe singleton address
        (
            "0xd9Db270c1B5E3Bd161E8c8503c55cEABeE709552",
            4854169,
            "1.3.0",
        ),  # default singleton address
        ("0x6851D6fDFAfD08c0295C392436245E5bc78B0185", 2930373, "1.2.0"),
        ("0x34CfAC646f301356fAa8B21e94227e3583Fe3F5F", 1798663, "1.1.1"),
        ("0xaE32496491b53841efb51829d6f886387708F99B", 1631488, "1.1.0"),
        ("0xb6029EA3B2c51D09a50B53CA8012FeEB05bDa35A", 319108, "1.0.0"),
        ("0x8942595A2dC5181Df0465AF0D7be08c8f23C93af", 34096, "0.1.0"),
    ],
    EthereumNetwork.GNOSIS: [
        ("0x29fcB43b46531BcA003ddC8FCB67FFE91900C762", 28204126, "1.4.1+L2"),
        ("0x41675C099F32341bf84BFc5382aF534df5C7461a", 28204128, "1.4.1"),
        (
            "0xfb1bffC9d739B8D520DaF37dF666da4C687191EA",
            27679972,
            "1.3.0+L2",
        ),  # safe singleton address
        (
            "0x3E5c63644E683549055b9Be8653de26E0B4CD36E",
            16236936,
            "1.3.0+L2",
        ),  # default singleton address
        (
            "0x69f4D1788e39c87893C980c06EdF4b7f686e2938",
            27679975,
            "1.3.0",
        ),  # safe singleton address
        (
            "0xd9Db270c1B5E3Bd161E8c8503c55cEABeE709552",
            16236998,
            "1.3.0",
        ),  # default singleton address
        ("0x6851D6fDFAfD08c0295C392436245E5bc78B0185", 10612049, "1.2.0"),
        ("0x34CfAC646f301356fAa8B21e94227e3583Fe3F5F", 10045292, "1.1.1"),
        ("0x2CB0ebc503dE87CFD8f0eCEED8197bF7850184ae", 12529466, "1.1.1+Circles"),
        ("0xb6029EA3B2c51D09a50B53CA8012FeEB05bDa35A", 19560130, "1.0.0"),
    ],
    EthereumNetwork.ENERGY_WEB_CHAIN: [
        ("0x3E5c63644E683549055b9Be8653de26E0B4CD36E", 12028662, "1.3.0+L2"),
        ("0xd9Db270c1B5E3Bd161E8c8503c55cEABeE709552", 12028664, "1.3.0"),
        ("0x6851D6fDFAfD08c0295C392436245E5bc78B0185", 6398655, "1.2.0"),
        ("0x34CfAC646f301356fAa8B21e94227e3583Fe3F5F", 6399212, "1.1.1"),
    ],
    EthereumNetwork.ENERGY_WEB_VOLTA_TESTNET: [
        ("0x3E5c63644E683549055b9Be8653de26E0B4CD36E", 11942450, "1.3.0+L2"),
        ("0xd9Db270c1B5E3Bd161E8c8503c55cEABeE709552", 11942451, "1.3.0"),
        ("0x6851D6fDFAfD08c0295C392436245E5bc78B0185", 6876086, "1.2.0"),
        ("0x34CfAC646f301356fAa8B21e94227e3583Fe3F5F", 6876642, "1.1.1"),
    ],
    EthereumNetwork.POLYGON: [
        ("0x29fcB43b46531BcA003ddC8FCB67FFE91900C762", 44367857, "1.4.1+L2"),
        ("0x41675C099F32341bf84BFc5382aF534df5C7461a", 44367925, "1.4.1"),
        (
            "0xfb1bffC9d739B8D520DaF37dF666da4C687191EA",
            34516629,
            "1.3.0+L2",
        ),  # safe singleton address
        (
            "0x3E5c63644E683549055b9Be8653de26E0B4CD36E",
            14306478,
            "1.3.0+L2",
        ),  # default singleton address
        ("0xd9Db270c1B5E3Bd161E8c8503c55cEABeE709552", 14306478, "1.3.0"),
    ],
    EthereumNetwork.POLYGON_ZKEVM: [
        (
            "0xfb1bffC9d739B8D520DaF37dF666da4C687191EA",
            4460434,
            "1.3.0+L2",
        ),  # safe singleton address
        (
            "0x3E5c63644E683549055b9Be8653de26E0B4CD36E",
            79000,
            "1.3.0+L2",
        ),  # default singleton address
        ("0xd9Db270c1B5E3Bd161E8c8503c55cEABeE709552", 79000, "1.3.0"),
    ],
    EthereumNetwork.MUMBAI: [
        ("0x3E5c63644E683549055b9Be8653de26E0B4CD36E", 13736914, "1.3.0+L2"),
        ("0xd9Db270c1B5E3Bd161E8c8503c55cEABeE709552", 13736914, "1.3.0"),
    ],
    EthereumNetwork.ARBITRUM_ONE: [
        (
            "0xfb1bffC9d739B8D520DaF37dF666da4C687191EA",
            88610931,
            "1.3.0+L2",
        ),  # safe singleton address
        (
            "0x3E5c63644E683549055b9Be8653de26E0B4CD36E",
            1146,
            "1.3.0+L2",
        ),  # default singleton address
        ("0xd9Db270c1B5E3Bd161E8c8503c55cEABeE709552", 1140, "1.3.0"),
    ],
    EthereumNetwork.ARBITRUM_NOVA: [
        ("0x3E5c63644E683549055b9Be8653de26E0B4CD36E", 426, "1.3.0+L2"),
        ("0xd9Db270c1B5E3Bd161E8c8503c55cEABeE709552", 427, "1.3.0"),
    ],
    EthereumNetwork.ARBITRUM_RINKEBY: [
        ("0x3E5c63644E683549055b9Be8653de26E0B4CD36E", 57070, "1.3.0+L2"),
        ("0xd9Db270c1B5E3Bd161E8c8503c55cEABeE709552", 57070, "1.3.0"),
    ],
    EthereumNetwork.ARBITRUM_GOERLI: [
        ("0x3E5c63644E683549055b9Be8653de26E0B4CD36E", 11545, "1.3.0+L2"),
        ("0xd9Db270c1B5E3Bd161E8c8503c55cEABeE709552", 11546, "1.3.0"),
    ],
    EthereumNetwork.ARBITRUM_SEPOLIA: [
        ("0x3E5c63644E683549055b9Be8653de26E0B4CD36E", 154, "1.3.0+L2"),
        ("0xd9Db270c1B5E3Bd161E8c8503c55cEABeE709552", 155, "1.3.0"),
    ],
    EthereumNetwork.BNB_SMART_CHAIN_MAINNET: [
        ("0x29fcB43b46531BcA003ddC8FCB67FFE91900C762", 31484712, "1.4.1+L2"),
        ("0x41675C099F32341bf84BFc5382aF534df5C7461a", 31484715, "1.4.1"),
        (
            "0xfb1bffC9d739B8D520DaF37dF666da4C687191EA",
            28092011,
            "1.3.0+L2",
        ),  # safe singleton address
        (
            "0x3E5c63644E683549055b9Be8653de26E0B4CD36E",
            8485899,
            "1.3.0+L2",
        ),  # default singleton address
        (
            "0x69f4D1788e39c87893C980c06EdF4b7f686e2938",
            28092014,
            "1.3.0",
        ),  # safe singleton address
        (
            "0xd9Db270c1B5E3Bd161E8c8503c55cEABeE709552",
            8485903,
            "1.3.0",
        ),  # default singleton address
    ],
    EthereumNetwork.CELO_MAINNET: [
        ("0xfb1bffC9d739B8D520DaF37dF666da4C687191EA", 8944350, "1.3.0+L2"),
        ("0x69f4D1788e39c87893C980c06EdF4b7f686e2938", 8944351, "1.3.0"),
    ],
    EthereumNetwork.AVALANCHE_C_CHAIN: [
        (
            "0x3E5c63644E683549055b9Be8653de26E0B4CD36E",
            22_123_383,
            "1.3.0+L2",
        ),  # default singleton address
        (
            "0xfb1bffC9d739B8D520DaF37dF666da4C687191EA",
            4_949_507,
            "1.3.0+L2",
        ),  # safe singleton address
        (
            "0xd9Db270c1B5E3Bd161E8c8503c55cEABeE709552",
            14_747_111,
            "1.3.0",
        ),  # default singleton address
        (
            "0x69f4D1788e39c87893C980c06EdF4b7f686e2938",
            4_949_512,
            "1.3.0",
        ),  # safe singleton address
    ],
    EthereumNetwork.MOONBEAM: [
        ("0x3E5c63644E683549055b9Be8653de26E0B4CD36E", 172_092, "1.3.0+L2"),
        ("0xd9Db270c1B5E3Bd161E8c8503c55cEABeE709552", 172_094, "1.3.0"),
    ],
    EthereumNetwork.MOONRIVER: [
        ("0x3E5c63644E683549055b9Be8653de26E0B4CD36E", 707_738, "1.3.0+L2"),
        ("0xd9Db270c1B5E3Bd161E8c8503c55cEABeE709552", 707_741, "1.3.0"),
    ],
    EthereumNetwork.MOONBASE_ALPHA: [
        ("0x3E5c63644E683549055b9Be8653de26E0B4CD36E", 939_244, "1.3.0+L2"),
        ("0xd9Db270c1B5E3Bd161E8c8503c55cEABeE709552", 939_246, "1.3.0"),
    ],
    EthereumNetwork.FUSE_MAINNET: [
        ("0x3E5c63644E683549055b9Be8653de26E0B4CD36E", 12_725_078, "1.3.0+L2"),
        ("0xd9Db270c1B5E3Bd161E8c8503c55cEABeE709552", 12_725_081, "1.3.0"),
    ],
    EthereumNetwork.FUSE_SPARKNET: [
        ("0x3E5c63644E683549055b9Be8653de26E0B4CD36E", 1_010_518, "1.3.0+L2"),
        ("0xd9Db270c1B5E3Bd161E8c8503c55cEABeE709552", 1_010_520, "1.3.0"),
    ],
    EthereumNetwork.POLIS_MAINNET: [
        ("0x3E5c63644E683549055b9Be8653de26E0B4CD36E", 1227, "1.3.0+L2"),
        ("0xd9Db270c1B5E3Bd161E8c8503c55cEABeE709552", 1278, "1.3.0"),
    ],
    EthereumNetwork.OPTIMISM: [
        (
            "0x3E5c63644E683549055b9Be8653de26E0B4CD36E",
            30813792,
            "1.3.0+L2",
        ),  # default singleton address
        (
            "0xfb1bffC9d739B8D520DaF37dF666da4C687191EA",
            173749,
            "1.3.0+L2",
        ),  # safe singleton address
        (
            "0xd9Db270c1B5E3Bd161E8c8503c55cEABeE709552",
            3936972,
            "1.3.0",
        ),  # default singleton address
        (
            "0x69f4D1788e39c87893C980c06EdF4b7f686e2938",
            173751,
            "1.3.0",
        ),  # safe singleton address
    ],
    EthereumNetwork.BOBA_BNB_MAINNET: [
        ("0xfb1bffC9d739B8D520DaF37dF666da4C687191EA", 22284, "1.3.0+L2"),
        ("0x69f4D1788e39c87893C980c06EdF4b7f686e2938", 22285, "1.3.0"),
    ],
    EthereumNetwork.BOBA_AVAX: [
        ("0xfb1bffC9d739B8D520DaF37dF666da4C687191EA", 55746, "1.3.0+L2"),
        ("0x69f4D1788e39c87893C980c06EdF4b7f686e2938", 55747, "1.3.0"),
    ],
    EthereumNetwork.BOBA_NETWORK: [
        ("0xfb1bffC9d739B8D520DaF37dF666da4C687191EA", 170908, "1.3.0+L2"),
        ("0x69f4D1788e39c87893C980c06EdF4b7f686e2938", 170910, "1.3.0"),
    ],
    EthereumNetwork.AURORA_MAINNET: [
        (
            "0xfb1bffC9d739B8D520DaF37dF666da4C687191EA",
            111687756,
            "1.3.0+L2",
        ),  # safe singleton address
        (
            "0x3E5c63644E683549055b9Be8653de26E0B4CD36E",
            52494543,
            "1.3.0+L2",
        ),  # default singleton address
        ("0xd9Db270c1B5E3Bd161E8c8503c55cEABeE709552", 52494556, "1.3.0"),
    ],
    EthereumNetwork.METIS_STARDUST_TESTNET: [
        ("0xfb1bffC9d739B8D520DaF37dF666da4C687191EA", 56124, "1.3.0+L2"),
        ("0x69f4D1788e39c87893C980c06EdF4b7f686e2938", 56125, "1.3.0"),
    ],
    EthereumNetwork.METIS_GOERLI_TESTNET: [
        ("0xfb1bffC9d739B8D520DaF37dF666da4C687191EA", 131845, "1.3.0+L2"),
        ("0x69f4D1788e39c87893C980c06EdF4b7f686e2938", 131846, "1.3.0"),
    ],
    EthereumNetwork.METIS_ANDROMEDA_MAINNET: [
        ("0xfb1bffC9d739B8D520DaF37dF666da4C687191EA", 61767, "1.3.0+L2"),
        ("0x69f4D1788e39c87893C980c06EdF4b7f686e2938", 61768, "1.3.0"),
    ],
    EthereumNetwork.SHYFT_MAINNET: [
        ("0x3E5c63644E683549055b9Be8653de26E0B4CD36E", 1000, "1.3.0+L2"),  # v1.3.0
    ],
    EthereumNetwork.SHYFT_TESTNET: [
        ("0x3E5c63644E683549055b9Be8653de26E0B4CD36E", 1984340, "1.3.0+L2"),  # v1.3.0
    ],
    EthereumNetwork.REI_NETWORK: [
        ("0x3E5c63644E683549055b9Be8653de26E0B4CD36E", 2388036, "1.3.0+L2"),
        ("0xd9Db270c1B5E3Bd161E8c8503c55cEABeE709552", 2388042, "1.3.0"),
    ],
    EthereumNetwork.METER_MAINNET: [
        ("0xfb1bffC9d739B8D520DaF37dF666da4C687191EA", 23863901, "1.3.0+L2")  # v1.3.0
    ],
    EthereumNetwork.METER_TESTNET: [
        ("0xfb1bffC9d739B8D520DaF37dF666da4C687191EA", 15035438, "1.3.0+L2")  # v1.3.0
    ],
    EthereumNetwork.EURUS_MAINNET: [
        ("0x3E5c63644E683549055b9Be8653de26E0B4CD36E", 7127163, "1.3.0+L2"),
        ("0xd9Db270c1B5E3Bd161E8c8503c55cEABeE709552", 7127166, "1.3.0"),
    ],
    EthereumNetwork.EURUS_TESTNET: [
        ("0x3E5c63644E683549055b9Be8653de26E0B4CD36E", 12845441, "1.3.0+L2"),
        ("0xd9Db270c1B5E3Bd161E8c8503c55cEABeE709552", 12845443, "1.3.0"),
    ],
    EthereumNetwork.VENIDIUM_MAINNET: [
        ("0x3E5c63644E683549055b9Be8653de26E0B4CD36E", 1127191, "1.3.0+L2"),
        ("0xd9Db270c1B5E3Bd161E8c8503c55cEABeE709552", 1127192, "1.3.0"),
    ],
    EthereumNetwork.VENIDIUM_TESTNET: [
        ("0x3E5c63644E683549055b9Be8653de26E0B4CD36E", 761243, "1.3.0+L2"),
        ("0xd9Db270c1B5E3Bd161E8c8503c55cEABeE709552", 761244, "1.3.0"),
    ],
    EthereumNetwork.GODWOKEN_TESTNET_V1: [
        ("0xfb1bffC9d739B8D520DaF37dF666da4C687191EA", 93204, "1.3.0+L2"),
        ("0x69f4D1788e39c87893C980c06EdF4b7f686e2938", 93168, "1.3.0"),
    ],
    EthereumNetwork.KLAYTN_TESTNET_BAOBAB: [
        ("0xfb1bffC9d739B8D520DaF37dF666da4C687191EA", 93821635, "1.3.0+L2"),
    ],
    EthereumNetwork.KLAYTN_MAINNET_CYPRESS: [
        ("0xfb1bffC9d739B8D520DaF37dF666da4C687191EA", 93507490, "1.3.0+L2"),
    ],
    EthereumNetwork.MILKOMEDA_A1_TESTNET: [
        ("0x3E5c63644E683549055b9Be8653de26E0B4CD36E", 796, "1.3.0+L2"),
        ("0xd9Db270c1B5E3Bd161E8c8503c55cEABeE709552", 797, "1.3.0"),
    ],
    EthereumNetwork.MILKOMEDA_A1_MAINNET: [
        ("0x3E5c63644E683549055b9Be8653de26E0B4CD36E", 6218, "1.3.0+L2"),
        ("0xd9Db270c1B5E3Bd161E8c8503c55cEABeE709552", 6042, "1.3.0"),
    ],
    EthereumNetwork.MILKOMEDA_C1_TESTNET: [
        ("0x3E5c63644E683549055b9Be8653de26E0B4CD36E", 5080339, "1.3.0+L2"),
        ("0xd9Db270c1B5E3Bd161E8c8503c55cEABeE709552", 5080357, "1.3.0"),
    ],
    EthereumNetwork.MILKOMEDA_C1_MAINNET: [
        ("0x3E5c63644E683549055b9Be8653de26E0B4CD36E", 4896727, "1.3.0+L2"),
        ("0xd9Db270c1B5E3Bd161E8c8503c55cEABeE709552", 4896733, "1.3.0"),
    ],
    EthereumNetwork.CRONOS_TESTNET: [
        ("0xfb1bffC9d739B8D520DaF37dF666da4C687191EA", 3290833, "1.3.0+L2"),
        ("0x69f4D1788e39c87893C980c06EdF4b7f686e2938", 3290835, "1.3.0"),
    ],
    EthereumNetwork.CRONOS_MAINNET: [
        ("0xfb1bffC9d739B8D520DaF37dF666da4C687191EA", 3002268, "1.3.0+L2"),
        ("0x69f4D1788e39c87893C980c06EdF4b7f686e2938", 3002760, "1.3.0"),
    ],
    EthereumNetwork.RABBIT_ANALOG_TESTNET_CHAIN: [
        ("0x3E5c63644E683549055b9Be8653de26E0B4CD36E", 1434229, "1.3.0+L2"),
        ("0xd9Db270c1B5E3Bd161E8c8503c55cEABeE709552", 1434230, "1.3.0"),
    ],
    EthereumNetwork.CLOUDWALK_TESTNET: [
        ("0x3E5c63644E683549055b9Be8653de26E0B4CD36E", 13743076, "1.3.0+L2"),
        ("0xd9Db270c1B5E3Bd161E8c8503c55cEABeE709552", 13743082, "1.3.0"),
    ],
    EthereumNetwork.KCC_MAINNET: [
        ("0x3E5c63644E683549055b9Be8653de26E0B4CD36E", 4860807, "1.3.0+L2"),
        ("0xd9Db270c1B5E3Bd161E8c8503c55cEABeE709552", 4860810, "1.3.0"),
    ],
    EthereumNetwork.KCC_TESTNET: [
        ("0x3E5c63644E683549055b9Be8653de26E0B4CD36E", 12147586, "1.3.0+L2"),
        ("0xd9Db270c1B5E3Bd161E8c8503c55cEABeE709552", 12147596, "1.3.0"),
    ],
    EthereumNetwork.PUBLICMINT_MAINNET: [
        ("0x3E5c63644E683549055b9Be8653de26E0B4CD36E", 19974991, "1.3.0+L2"),
        ("0xd9Db270c1B5E3Bd161E8c8503c55cEABeE709552", 19974993, "1.3.0"),
    ],
    EthereumNetwork.PUBLICMINT_TESTNET: [
        ("0x3E5c63644E683549055b9Be8653de26E0B4CD36E", 14062206, "1.3.0+L2"),
        ("0xd9Db270c1B5E3Bd161E8c8503c55cEABeE709552", 14062208, "1.3.0"),
    ],
    EthereumNetwork.XDC_APOTHEM_NETWORK: [
        ("0x3E5c63644E683549055b9Be8653de26E0B4CD36E", 42293309, "1.3.0+L2"),
        ("0xd9Db270c1B5E3Bd161E8c8503c55cEABeE709552", 42293315, "1.3.0"),
    ],
    EthereumNetwork.BASE: [
        (
            "0xfb1bffC9d739B8D520DaF37dF666da4C687191EA",
            595207,
            "1.3.0+L2",
        ),  # safe singleton address
        (
            "0x3E5c63644E683549055b9Be8653de26E0B4CD36E",
            2704166,
            "1.3.0+L2",
        ),  # default singleton address
        ("0x69f4D1788e39c87893C980c06EdF4b7f686e2938", 595211, "1.3.0"),
        (
            "0x29fcB43b46531BcA003ddC8FCB67FFE91900C762",
            8405927,
            "1.4.1+L2",
        ),  # v1.4.1+L2
    ],
    EthereumNetwork.BASE_GOERLI_TESTNET: [
        ("0x29fcB43b46531BcA003ddC8FCB67FFE91900C762", 7330635, "1.4.1+L2"),
        ("0x41675C099F32341bf84BFc5382aF534df5C7461a", 7330643, "1.4.1"),
        ("0xfb1bffC9d739B8D520DaF37dF666da4C687191EA", 938848, "1.3.0+L2"),
        ("0x69f4D1788e39c87893C980c06EdF4b7f686e2938", 939064, "1.3.0"),
    ],
    EthereumNetwork.BASE_SEPOLIA_TESTNET: [
        ("0x3E5c63644E683549055b9Be8653de26E0B4CD36E", 3282054, "1.3.0+L2"),
        ("0xd9Db270c1B5E3Bd161E8c8503c55cEABeE709552", 3282056, "1.3.0"),
        ("0xfb1bffC9d739B8D520DaF37dF666da4C687191EA", 5125249, "1.3.0+L2"),
        ("0x69f4D1788e39c87893C980c06EdF4b7f686e2938", 5125256, "1.3.0"),
    ],
    EthereumNetwork.KAVA: [
        ("0x3E5c63644E683549055b9Be8653de26E0B4CD36E", 2116303, "1.3.0+L2"),
        ("0xd9Db270c1B5E3Bd161E8c8503c55cEABeE709552", 2116307, "1.3.0"),
    ],
    EthereumNetwork.CROSSBELL: [
        ("0x3E5c63644E683549055b9Be8653de26E0B4CD36E", 28314790, "1.3.0+L2"),
        ("0xd9Db270c1B5E3Bd161E8c8503c55cEABeE709552", 28314796, "1.3.0"),
    ],
    EthereumNetwork.IOTEX_NETWORK_MAINNET: [
        ("0xfb1bffC9d739B8D520DaF37dF666da4C687191EA", 22172521, "1.3.0+L2"),
        ("0x69f4D1788e39c87893C980c06EdF4b7f686e2938", 22172524, "1.3.0"),
    ],
    EthereumNetwork.HARMONY_MAINNET_SHARD_0: [
        ("0xfb1bffC9d739B8D520DaF37dF666da4C687191EA", 22502193, "1.3.0+L2"),
        ("0x69f4D1788e39c87893C980c06EdF4b7f686e2938", 22502199, "1.3.0"),
        ("0x3736aC8400751bf07c6A2E4db3F4f3D9D422abB2", 11526669, "1.2.0"),
    ],
    EthereumNetwork.HARMONY_TESTNET_SHARD_0: [
        ("0xfb1bffC9d739B8D520DaF37dF666da4C687191EA", 4824474, "1.3.0+L2"),
        ("0x69f4D1788e39c87893C980c06EdF4b7f686e2938", 4824480, "1.3.0"),
    ],
    EthereumNetwork.VELAS_EVM_MAINNET: [
        ("0xfb1bffC9d739B8D520DaF37dF666da4C687191EA", 27572492, "1.3.0+L2"),
        ("0x69f4D1788e39c87893C980c06EdF4b7f686e2938", 27572642, "1.3.0"),
    ],
    EthereumNetwork.WEMIX3_0_MAINNET: [
        ("0xfb1bffC9d739B8D520DaF37dF666da4C687191EA", 12651754, "1.3.0+L2"),
        ("0x69f4D1788e39c87893C980c06EdF4b7f686e2938", 12651757, "1.3.0"),
    ],
    EthereumNetwork.WEMIX3_0_TESTNET: [
        ("0xfb1bffC9d739B8D520DaF37dF666da4C687191EA", 20834033, "1.3.0+L2"),
        ("0x69f4D1788e39c87893C980c06EdF4b7f686e2938", 20834039, "1.3.0"),
    ],
    EthereumNetwork.EVMOS_TESTNET: [
        ("0x3E5c63644E683549055b9Be8653de26E0B4CD36E", 70652, "1.3.0+L2"),
        ("0xd9Db270c1B5E3Bd161E8c8503c55cEABeE709552", 70654, "1.3.0"),
    ],
    EthereumNetwork.EVMOS: [
        ("0x3E5c63644E683549055b9Be8653de26E0B4CD36E", 158463, "1.3.0+L2"),
        ("0xd9Db270c1B5E3Bd161E8c8503c55cEABeE709552", 158486, "1.3.0"),
    ],
    EthereumNetwork.MAP_MAINNET: [
        ("0x3E5c63644E683549055b9Be8653de26E0B4CD36E", 5190553, "1.3.0+L2"),
        ("0xd9Db270c1B5E3Bd161E8c8503c55cEABeE709552", 5190556, "1.3.0"),
    ],
    EthereumNetwork.MAP_MAKALU: [
        ("0x3E5c63644E683549055b9Be8653de26E0B4CD36E", 2987582, "1.3.0+L2"),
        ("0xd9Db270c1B5E3Bd161E8c8503c55cEABeE709552", 2987584, "1.3.0"),
    ],
    EthereumNetwork.ETHEREUM_CLASSIC: [
        ("0xfb1bffC9d739B8D520DaF37dF666da4C687191EA", 15904944, "1.3.0+L2"),
        ("0x69f4D1788e39c87893C980c06EdF4b7f686e2938", 15904946, "1.3.0"),
    ],
    EthereumNetwork.MORDOR_TESTNET: [
        ("0xfb1bffC9d739B8D520DaF37dF666da4C687191EA", 6333171, "1.3.0+L2"),
        ("0x69f4D1788e39c87893C980c06EdF4b7f686e2938", 6333172, "1.3.0"),
    ],
    EthereumNetwork.SEPOLIA: [
        ("0x29fcB43b46531BcA003ddC8FCB67FFE91900C762", 3921532, "1.4.1+L2"),
        ("0x41675C099F32341bf84BFc5382aF534df5C7461a", 3921533, "1.4.1"),
        (
            "0x3E5c63644E683549055b9Be8653de26E0B4CD36E",
            2086878,
            "1.3.0+L2",
        ),  # Default singleton address
        (
            "0xfb1bffC9d739B8D520DaF37dF666da4C687191EA",
            2087039,
            "1.3.0+L2",
        ),  # Safe singleton address
        (
            "0xd9Db270c1B5E3Bd161E8c8503c55cEABeE709552",
            2086880,
            "1.3.0",
        ),  # Default singleton address
        (
            "0x69f4D1788e39c87893C980c06EdF4b7f686e2938",
            2087040,
            "1.3.0",
        ),  # Safe singleton address
    ],
    EthereumNetwork.TENET_TESTNET: [
        ("0xfb1bffC9d739B8D520DaF37dF666da4C687191EA", 885391, "1.3.0+L2"),
        ("0x69f4D1788e39c87893C980c06EdF4b7f686e2938", 885392, "1.3.0"),
    ],
    EthereumNetwork.TENET: [
        ("0xfb1bffC9d739B8D520DaF37dF666da4C687191EA", 727470, "1.3.0+L2"),
        ("0x69f4D1788e39c87893C980c06EdF4b7f686e2938", 727472, "1.3.0"),
    ],
    EthereumNetwork.LINEA_TESTNET: [
        (
            "0x3E5c63644E683549055b9Be8653de26E0B4CD36E",
            363132,
            "1.3.0+L2",
        ),  # Default singleton address
        (
            "0xfb1bffC9d739B8D520DaF37dF666da4C687191EA",
            3279607,
            "1.3.0+L2",
        ),  # Safe singleton address
        (
            "0xd9Db270c1B5E3Bd161E8c8503c55cEABeE709552",
            363135,
            "1.3.0",
        ),  # Default singleton address
        (
            "0x69f4D1788e39c87893C980c06EdF4b7f686e2938",
            3279611,
            "1.3.0",
        ),  # Safe singleton address
    ],
    EthereumNetwork.ASTAR: [
        ("0x3E5c63644E683549055b9Be8653de26E0B4CD36E", 1106426, "1.3.0+L2"),
        ("0xd9Db270c1B5E3Bd161E8c8503c55cEABeE709552", 1106429, "1.3.0"),
    ],
    EthereumNetwork.SHIDEN: [
        ("0x3E5c63644E683549055b9Be8653de26E0B4CD36E", 1634935, "1.3.0+L2"),
        ("0xd9Db270c1B5E3Bd161E8c8503c55cEABeE709552", 1634935, "1.3.0"),
    ],
    EthereumNetwork.DARWINIA_NETWORK: [
        (
            "0xfb1bffC9d739B8D520DaF37dF666da4C687191EA",
            491175,
            "1.3.0+L2",
        )
    ],
    EthereumNetwork.CRAB_NETWORK: [
        (
            "0xfb1bffC9d739B8D520DaF37dF666da4C687191EA",
            739900,
            "1.3.0+L2",
        )
    ],
    EthereumNetwork.ZORA: [
        (
            "0xfb1bffC9d739B8D520DaF37dF666da4C687191EA",
            9677661,
            "1.3.0+L2",
        ),  # safe singleton address
        (
            "0x3E5c63644E683549055b9Be8653de26E0B4CD36E",
            11932,
            "1.3.0+L2",
        ),  # default singleton address
        (
            "0x69f4D1788e39c87893C980c06EdF4b7f686e2938",
            9677757,
            "1.3.0",
        ),  # safe singleton address
        (
            "0xd9Db270c1B5E3Bd161E8c8503c55cEABeE709552",
            11934,
            "1.3.0",
        ),  # default singleton address
    ],
    EthereumNetwork.ZKSYNC_MAINNET: [
        ("0x1727c2c531cf966f902E5927b98490fDFb3b2b70", 7259224, "1.3.0+L2"),
        ("0xB00ce5CCcdEf57e539ddcEd01DF43a13855d9910", 7259230, "1.3.0"),
    ],
    EthereumNetwork.MANTLE_TESTNET: [
        ("0xfb1bffC9d739B8D520DaF37dF666da4C687191EA", 4404246, "1.3.0+L2"),
        ("0x69f4D1788e39c87893C980c06EdF4b7f686e2938", 4404284, "1.3.0"),
    ],
    EthereumNetwork.MANTLE: [
        ("0xfb1bffC9d739B8D520DaF37dF666da4C687191EA", 1511, "1.3.0+L2"),
        ("0x69f4D1788e39c87893C980c06EdF4b7f686e2938", 1512, "1.3.0"),
    ],
    EthereumNetwork.CASCADIA_TESTNET: [
        ("0xfb1bffC9d739B8D520DaF37dF666da4C687191EA", 1408599, "1.3.0+L2"),
        ("0x69f4D1788e39c87893C980c06EdF4b7f686e2938", 1408613, "1.3.0"),
    ],
    EthereumNetwork.OASIS_SAPPHIRE: [
        ("0xfb1bffC9d739B8D520DaF37dF666da4C687191EA", 325640, "1.3.0+L2"),
        ("0x69f4D1788e39c87893C980c06EdF4b7f686e2938", 325643, "1.3.0"),
    ],
    EthereumNetwork.OASIS_SAPPHIRE_TESTNET: [
        ("0xfb1bffC9d739B8D520DaF37dF666da4C687191EA", 1378154, "1.3.0+L2"),
        ("0x69f4D1788e39c87893C980c06EdF4b7f686e2938", 1378155, "1.3.0"),
    ],
    EthereumNetwork.EDGEWARE_EDGEEVM_MAINNET: [
        ("0x3E5c63644E683549055b9Be8653de26E0B4CD36E", 18176819, "1.3.0+L2"),
        ("0xd9Db270c1B5E3Bd161E8c8503c55cEABeE709552", 18176820, "1.3.0"),
    ],
    EthereumNetwork.LINEA: [
        (
            "0x3E5c63644E683549055b9Be8653de26E0B4CD36E",
            17,
            "1.3.0+L2",
        ),  # Default singleton address
        (
            "0xfb1bffC9d739B8D520DaF37dF666da4C687191EA",
            1939925,
            "1.3.0+L2",
        ),  # Safe singleton address
        (
            "0xd9Db270c1B5E3Bd161E8c8503c55cEABeE709552",
            18,
            "1.3.0",
        ),  # Default singleton address
        (
            "0x69f4D1788e39c87893C980c06EdF4b7f686e2938",
            1939927,
            "1.3.0",
        ),  # Safe singleton address
    ],
    EthereumNetwork.NEON_EVM_DEVNET: [
        ("0xfb1bffC9d739B8D520DaF37dF666da4C687191EA", 205147021, "1.3.0+L2"),
        ("0x69f4D1788e39c87893C980c06EdF4b7f686e2938", 205147000, "1.3.0"),
    ],
    EthereumNetwork.NEON_EVM_MAINNET: [
        ("0xfb1bffC9d739B8D520DaF37dF666da4C687191EA", 203994162, "1.3.0+L2"),
        ("0x69f4D1788e39c87893C980c06EdF4b7f686e2938", 203994202, "1.3.0"),
    ],
    EthereumNetwork.SCROLL_SEPOLIA_TESTNET: [
        (
            "0xfb1bffC9d739B8D520DaF37dF666da4C687191EA",
            2913895,
            "1.3.0+L2",
        ),  # safe singleton address
        (
            "0x3E5c63644E683549055b9Be8653de26E0B4CD36E",
            6261,
            "1.3.0+L2",
        ),  # default singleton address
        (
            "0x69f4D1788e39c87893C980c06EdF4b7f686e2938",
            2913898,
            "1.3.0",
        ),  # safe singleton address
        (
            "0xd9Db270c1B5E3Bd161E8c8503c55cEABeE709552",
            6262,
            "1.3.0",
        ),  # default singleton address
    ],
    EthereumNetwork.FANTOM_OPERA: [
        ("0xfb1bffC9d739B8D520DaF37dF666da4C687191EA", 38810826, "1.3.0+L2"),
        ("0xd9Db270c1B5E3Bd161E8c8503c55cEABeE709552", 21817262, "1.3.0"),
        ("0x3E5c63644E683549055b9Be8653de26E0B4CD36E", 4580000, "1.3.0+L2"),
    ],
    EthereumNetwork.FANTOM_TESTNET: [
        ("0xd9Db270c1B5E3Bd161E8c8503c55cEABeE709552", 4627348, "1.3.0"),
        ("0x5696Ae62C36aF747966522C401FbD57492451f19", 4627348, "1.3.0"),
    ],
    EthereumNetwork.ROOTSTOCK_MAINNET: [
        ("0x3E5c63644E683549055b9Be8653de26E0B4CD36E", 3891238, "1.3.0+L2"),
        ("0xd9Db270c1B5E3Bd161E8c8503c55cEABeE709552", 3891240, "1.3.0"),
    ],
    EthereumNetwork.ROOTSTOCK_TESTNET: [
        ("0x3E5c63644E683549055b9Be8653de26E0B4CD36E", 2362236, "1.3.0+L2"),
        ("0xd9Db270c1B5E3Bd161E8c8503c55cEABeE709552", 2362238, "1.3.0"),
    ],
    EthereumNetwork.BEAM: [
        ("0xd9Db270c1B5E3Bd161E8c8503c55cEABeE709552", 27629, "1.3.0"),
        ("0x3E5c63644E683549055b9Be8653de26E0B4CD36E", 27628, "1.3.0+L2"),
    ],
    EthereumNetwork.BEAM_TESTNET: [
        ("0xd9Db270c1B5E3Bd161E8c8503c55cEABeE709552", 85332, "1.3.0"),
        ("0x3E5c63644E683549055b9Be8653de26E0B4CD36E", 85331, "1.3.0+L2"),
    ],
    EthereumNetwork.JAPAN_OPEN_CHAIN_MAINNET: [
        ("0xfb1bffC9d739B8D520DaF37dF666da4C687191EA", 7709133, "1.3.0+L2"),
        ("0x69f4D1788e39c87893C980c06EdF4b7f686e2938", 7709135, "1.3.0"),
    ],
    EthereumNetwork.JAPAN_OPEN_CHAIN_TESTNET: [
        ("0xfb1bffC9d739B8D520DaF37dF666da4C687191EA", 1315570, "1.3.0+L2"),
        ("0x69f4D1788e39c87893C980c06EdF4b7f686e2938", 1315572, "1.3.0"),
    ],
    EthereumNetwork.ZETACHAIN_ATHENS_3_TESTNET: [
        ("0xfb1bffC9d739B8D520DaF37dF666da4C687191EA", 1962980, "1.3.0+L2"),
        ("0x69f4D1788e39c87893C980c06EdF4b7f686e2938", 1962981, "1.3.0"),
    ],
    EthereumNetwork.SCROLL: [
        (
            "0xfb1bffC9d739B8D520DaF37dF666da4C687191EA",
            2905495,
            "1.3.0+L2",
        ),  # safe singleton address
        (
            "0x3E5c63644E683549055b9Be8653de26E0B4CD36E",
            187,
            "1.3.0+L2",
        ),  # default singleton address
        (
            "0x69f4D1788e39c87893C980c06EdF4b7f686e2938",
            2905498,
            "1.3.0",
        ),  # safe singleton address
        (
            "0xd9Db270c1B5E3Bd161E8c8503c55cEABeE709552",
            189,
            "1.3.0",
        ),  # default singleton address
    ],
    EthereumNetwork.TELOS_EVM_MAINNET: [
        ("0x3E5c63644E683549055b9Be8653de26E0B4CD36E", 237435759, "1.3.0+L2"),
        ("0xd9Db270c1B5E3Bd161E8c8503c55cEABeE709552", 237435774, "1.3.0"),
    ],
    EthereumNetwork.TELOS_EVM_TESTNET: [
        ("0x3E5c63644E683549055b9Be8653de26E0B4CD36E", 194005796, "1.3.0+L2"),
        ("0xd9Db270c1B5E3Bd161E8c8503c55cEABeE709552", 194005824, "1.3.0"),
    ],
    EthereumNetwork.PGN_PUBLIC_GOODS_NETWORK: [
        ("0x3E5c63644E683549055b9Be8653de26E0B4CD36E", 344345, "1.3.0+L2"),
        ("0xd9Db270c1B5E3Bd161E8c8503c55cEABeE709552", 344348, "1.3.0"),
    ],
    EthereumNetwork.SEPOLIA_PGN_PUBLIC_GOODS_NETWORK: [
        ("0x3E5c63644E683549055b9Be8653de26E0B4CD36E", 1774114, "1.3.0+L2"),
        ("0xd9Db270c1B5E3Bd161E8c8503c55cEABeE709552", 1774116, "1.3.0"),
    ],
    EthereumNetwork.ARTHERA_MAINNET: [
        ("0x29fcB43b46531BcA003ddC8FCB67FFE91900C762", 5559, "1.4.1+L2"),
        ("0x41675C099F32341bf84BFc5382aF534df5C7461a", 5560, "1.4.1"),
        ("0xfb1bffC9d739B8D520DaF37dF666da4C687191EA", 5549, "1.3.0+L2"),
        ("0x69f4D1788e39c87893C980c06EdF4b7f686e2938", 5550, "1.3.0"),
    ],
    EthereumNetwork.ARTHERA_TESTNET: [
        ("0x29fcB43b46531BcA003ddC8FCB67FFE91900C762", 4186405, "1.4.1+L2"),
        ("0x41675C099F32341bf84BFc5382aF534df5C7461a", 4186415, "1.4.1"),
        ("0xfb1bffC9d739B8D520DaF37dF666da4C687191EA", 119967, "1.3.0+L2"),
        ("0x69f4D1788e39c87893C980c06EdF4b7f686e2938", 119968, "1.3.0"),
    ],
    EthereumNetwork.MANTA_PACIFIC_MAINNET: [
        ("0x3E5c63644E683549055b9Be8653de26E0B4CD36E", 338471, "1.3.0+L2"),
        ("0xd9Db270c1B5E3Bd161E8c8503c55cEABeE709552", 338472, "1.3.0"),
    ],
    EthereumNetwork.KROMA: [
        ("0xfb1bffC9d739B8D520DaF37dF666da4C687191EA", 5281960, "1.3.0+L2"),
        ("0x69f4D1788e39c87893C980c06EdF4b7f686e2938", 5281965, "1.3.0"),
    ],
    EthereumNetwork.KROMA_SEPOLIA: [
        ("0xfb1bffC9d739B8D520DaF37dF666da4C687191EA", 7992402, "1.3.0+L2"),
        ("0x69f4D1788e39c87893C980c06EdF4b7f686e2938", 7992408, "1.3.0"),
    ],
    EthereumNetwork.HAQQ_NETWORK: [
        ("0x29fcB43b46531BcA003ddC8FCB67FFE91900C762", 9054796, "1.4.1+L2"),
        ("0x41675C099F32341bf84BFc5382aF534df5C7461a", 9054798, "1.4.1"),
        ("0x3E5c63644E683549055b9Be8653de26E0B4CD36E", 422246, "1.3.0+L2"),
        ("0xd9Db270c1B5E3Bd161E8c8503c55cEABeE709552", 422357, "1.3.0"),
    ],
    EthereumNetwork.HAQQ_CHAIN_TESTNET: [
        ("0x29fcB43b46531BcA003ddC8FCB67FFE91900C762", 7031878, "1.4.1+L2"),
        ("0x41675C099F32341bf84BFc5382aF534df5C7461a", 7031879, "1.4.1"),
        ("0xfb1bffC9d739B8D520DaF37dF666da4C687191EA", 1514959, "1.3.0+L2"),
        ("0x69f4D1788e39c87893C980c06EdF4b7f686e2938", 1514966, "1.3.0"),
    ],
    EthereumNetwork.MODE: [
        ("0x3E5c63644E683549055b9Be8653de26E0B4CD36E", 2610515, "1.3.0+L2"),
        ("0xd9Db270c1B5E3Bd161E8c8503c55cEABeE709552", 2610520, "1.3.0"),
    ],
    EthereumNetwork.MODE_TESTNET: [
        (
            "0xfb1bffC9d739B8D520DaF37dF666da4C687191EA",
            9375471,
            "1.3.0+L2",
        ),  # safe singleton address
        (
            "0x3E5c63644E683549055b9Be8653de26E0B4CD36E",
            1948156,
            "1.3.0+L2",
        ),  # default singleton address
        (
            "0x69f4D1788e39c87893C980c06EdF4b7f686e2938",
            9375476,
            "1.3.0",
        ),  # safe singleton address
        (
            "0xd9Db270c1B5E3Bd161E8c8503c55cEABeE709552",
            1948159,
            "1.3.0",
        ),  # default singleton address
    ],
    EthereumNetwork.ZORA_SEPOLIA_TESTNET: [
        (
            "0xfb1bffC9d739B8D520DaF37dF666da4C687191EA",
            4265431,
            "1.3.0+L2",
        ),  # safe singleton address
        (
            "0x3E5c63644E683549055b9Be8653de26E0B4CD36E",
            46719,
            "1.3.0+L2",
        ),  # default singleton address
        (
            "0x69f4D1788e39c87893C980c06EdF4b7f686e2938",
            4265435,
            "1.3.0",
        ),  # safe singleton address
        (
            "0xd9Db270c1B5E3Bd161E8c8503c55cEABeE709552",
            46722,
            "1.3.0",
        ),  # default singleton address
    ],
    EthereumNetwork.MANTLE_SEPOLIA_TESTNET: [
        ("0xfb1bffC9d739B8D520DaF37dF666da4C687191EA", 1927686, "1.3.0+L2"),
        ("0x69f4D1788e39c87893C980c06EdF4b7f686e2938", 1927692, "1.3.0"),
    ],
    EthereumNetwork.OP_SEPOLIA_TESTNET: [
        ("0x29fcB43b46531BcA003ddC8FCB67FFE91900C762", 7162879, "1.4.1+L2"),
        ("0x41675C099F32341bf84BFc5382aF534df5C7461a", 7162883, "1.4.1"),
        (
            "0x3E5c63644E683549055b9Be8653de26E0B4CD36E",
            4357288,
            "1.3.0+L2",
        ),  # default singleton address
        (
            "0xfb1bffC9d739B8D520DaF37dF666da4C687191EA",
            7438249,
            "1.3.0+L2",
        ),  # safe singleton address
        (
            "0xd9Db270c1B5E3Bd161E8c8503c55cEABeE709552",
            4357293,
            "1.3.0",
        ),  # default singleton address
        (
            "0x69f4D1788e39c87893C980c06EdF4b7f686e2938",
            7438259,
            "1.3.0",
        ),  # safe singleton address
    ],
    EthereumNetwork.UNREAL_TESTNET: [
        ("0x3E5c63644E683549055b9Be8653de26E0B4CD36E", 742, "1.3.0+L2"),
        ("0xd9Db270c1B5E3Bd161E8c8503c55cEABeE709552", 743, "1.3.0"),
    ],
    EthereumNetwork.TAIKO_KATLA_L2: [
        ("0x3E5c63644E683549055b9Be8653de26E0B4CD36E", 136482, "1.3.0+L2"),
        ("0xd9Db270c1B5E3Bd161E8c8503c55cEABeE709552", 136484, "1.3.0"),
    ],
    EthereumNetwork.BERACHAIN_ARTIO: [
        ("0x3E5c63644E683549055b9Be8653de26E0B4CD36E", 379846, "1.3.0+L2"),
        ("0xd9Db270c1B5E3Bd161E8c8503c55cEABeE709552", 380093, "1.3.0"),
    ],
    EthereumNetwork.SEI_DEVNET: [
        ("0xfb1bffC9d739B8D520DaF37dF666da4C687191EA", 4552451, "1.3.0+L2"),
        ("0x69f4D1788e39c87893C980c06EdF4b7f686e2938", 4552489, "1.3.0"),
    ],
    EthereumNetwork.LISK_SEPOLIA_TESTNET: [
        ("0x3E5c63644E683549055b9Be8653de26E0B4CD36E", 657757, "1.3.0+L2"),
        ("0xd9Db270c1B5E3Bd161E8c8503c55cEABeE709552", 657761, "1.3.0"),
    ],
    EthereumNetwork.BOTANIX_TESTNET: [
        ("0x29fcB43b46531BcA003ddC8FCB67FFE91900C762", 165429, "1.4.1+L2"),
        ("0x41675C099F32341bf84BFc5382aF534df5C7461a", 165430, "1.4.1"),
    ],
    EthereumNetwork.BLAST_SEPOLIA_TESTNET: [
        ("0x3E5c63644E683549055b9Be8653de26E0B4CD36E", 1087958, "1.3.0+L2"),
        ("0xd9Db270c1B5E3Bd161E8c8503c55cEABeE709552", 1087964, "1.3.0"),
    ],
    EthereumNetwork.REYA_NETWORK: [
        ("0x3E5c63644E683549055b9Be8653de26E0B4CD36E", 84, "1.3.0+L2"),
        ("0xd9Db270c1B5E3Bd161E8c8503c55cEABeE709552", 85, "1.3.0"),
    ],
    EthereumNetwork.FRAXTAL_MAINNET: [
        (
            "0x3E5c63644E683549055b9Be8653de26E0B4CD36E",
            1675112,
            "1.3.0+L2",
        ),  # default singleton address
        (
            "0xfb1bffC9d739B8D520DaF37dF666da4C687191EA",
            0,
            "1.3.0+L2",
        ),  # safe singleton address
        (
            "0xd9Db270c1B5E3Bd161E8c8503c55cEABeE709552",
            2353663,
            "1.3.0",
        ),  # default singleton address
        (
            "0x69f4D1788e39c87893C980c06EdF4b7f686e2938",
            0,
            "1.3.0",
        ),  # safe singleton address
    ],
    EthereumNetwork.AURORIA_TESTNET: [
        ("0x29fcB43b46531BcA003ddC8FCB67FFE91900C762", 186765, "1.4.1+L2"),  # v1.4.1+L2
    ],
    EthereumNetwork.STRATIS_MAINNET: [
        ("0x29fcB43b46531BcA003ddC8FCB67FFE91900C762", 106947, "1.4.1+L2"),  # v1.4.1+L2
    ],
    EthereumNetwork.SHIMMEREVM: [
        ("0x69f4D1788e39c87893C980c06EdF4b7f686e2938", 155333, "1.3.0"),  # v1.3.0
    ],
    EthereumNetwork.IOTA_EVM: [
        ("0x69f4D1788e39c87893C980c06EdF4b7f686e2938", 13225, "1.3.0"),  # v1.3.0
    ],
    EthereumNetwork.BITROCK_MAINNET: [
        (
            "0x29fcB43b46531BcA003ddC8FCB67FFE91900C762",
            12949190,
            "1.4.1+L2",
        ),  # v1.4.1+L2
    ],
    EthereumNetwork.BITROCK_TESTNET: [
        (
            "0x29fcB43b46531BcA003ddC8FCB67FFE91900C762",
            13177774,
            "1.4.1+L2",
        ),  # v1.4.1+L2
    ],
    EthereumNetwork.XDC_NETWORK: [
        ("0xd9Db270c1B5E3Bd161E8c8503c55cEABeE709552", 53901624, "1.3.0"),  # v1.3.0
        (
            "0x3E5c63644E683549055b9Be8653de26E0B4CD36E",
            53901616,
            "1.3.0+L2",
        ),  # v1.3.0+L2
    ],
<<<<<<< HEAD
    EthereumNetwork.PULSECHAIN: [
        ("0x29fcB43b46531BcA003ddC8FCB67FFE91900C762", 18804223, "1.4.1+L2"),
        ("0x41675C099F32341bf84BFc5382aF534df5C7461a", 18804226, "1.4.1"),
        ("0x3E5c63644E683549055b9Be8653de26E0B4CD36E", 12504423, "1.3.0+L2"),
        ("0xd9Db270c1B5E3Bd161E8c8503c55cEABeE709552", 12504268, "1.3.0"),
    ],
    EthereumNetwork.PULSECHAIN_TESTNET: [
        ("0x3E5c63644E683549055b9Be8653de26E0B4CD36E", 12504423, "1.3.0+L2"),
        ("0xd9Db270c1B5E3Bd161E8c8503c55cEABeE709552", 12504268, "1.3.0"),
=======
    EthereumNetwork.OP_CELESTIA_RASPBERRY: [
        ("0xd9Db270c1B5E3Bd161E8c8503c55cEABeE709552", 1028180, "1.3.0"),  # v1.3.0
        (
            "0x3E5c63644E683549055b9Be8653de26E0B4CD36E",
            1028176,
            "1.3.0+L2",
        ),  # v1.3.0+L2
    ],
    EthereumNetwork.POLYGON_BLACKBERRY: [
        ("0xd9Db270c1B5E3Bd161E8c8503c55cEABeE709552", 765162, "1.3.0"),  # v1.3.0
        ("0x3E5c63644E683549055b9Be8653de26E0B4CD36E", 765158, "1.3.0+L2"),  # v1.3.0+L2
    ],
    EthereumNetwork.ARBITRUM_BLUEBERRY: [
        ("0xd9Db270c1B5E3Bd161E8c8503c55cEABeE709552", 19373, "1.3.0"),  # v1.3.0
        ("0x3E5c63644E683549055b9Be8653de26E0B4CD36E", 19372, "1.3.0+L2"),  # v1.3.0+L2
>>>>>>> 8584dab1
    ],
}

PROXY_FACTORIES: Dict[EthereumNetwork, List[Tuple[str, int]]] = {
    EthereumNetwork.MAINNET: [
        ("0x4e1DCf7AD4e460CfD30791CCC4F9c8a4f820ec67", 17440707),  # v1.4.1
        (
            "0xC22834581EbC8527d974F8a1c97E1bEA4EF910BC",
            14981216,
        ),  # v1.3.0 safe singleton address
        (
            "0xa6B71E26C5e0845f74c812102Ca7114b6a896AB2",
            12504126,
        ),  # v1.3.0 default singleton address
        ("0x76E2cFc1F5Fa8F6a5b3fC4c8F4788F0116861F9B", 9084508),  # v1.1.1
        ("0x50e55Af101C777bA7A1d560a774A82eF002ced9F", 8915731),  # v1.1.0
        ("0x12302fE9c02ff50939BaAaaf415fc226C078613C", 7450116),  # v1.0.0
    ],
    EthereumNetwork.RINKEBY: [
        ("0xa6B71E26C5e0845f74c812102Ca7114b6a896AB2", 8493997),  # v1.3.0
        ("0x76E2cFc1F5Fa8F6a5b3fC4c8F4788F0116861F9B", 5590757),
        ("0x50e55Af101C777bA7A1d560a774A82eF002ced9F", 5423494),
        ("0x12302fE9c02ff50939BaAaaf415fc226C078613C", 4110083),
    ],
    EthereumNetwork.GOERLI: [
        ("0x4e1DCf7AD4e460CfD30791CCC4F9c8a4f820ec67", 8681525),  # v1.4.1
        (
            "0xC22834581EbC8527d974F8a1c97E1bEA4EF910BC",
            6900531,
        ),  # v1.3.0 safe singleton address
        (
            "0xa6B71E26C5e0845f74c812102Ca7114b6a896AB2",
            4695402,
        ),  # v1.3.0 default singleton address
        ("0x76E2cFc1F5Fa8F6a5b3fC4c8F4788F0116861F9B", 1798666),
        ("0x50e55Af101C777bA7A1d560a774A82eF002ced9F", 1631491),
        ("0x12302fE9c02ff50939BaAaaf415fc226C078613C", 312509),
    ],
    EthereumNetwork.GNOSIS: [
        ("0x4e1DCf7AD4e460CfD30791CCC4F9c8a4f820ec67", 27419153),  # v1.4.1
        (
            "0xC22834581EbC8527d974F8a1c97E1bEA4EF910BC",
            27679953,
        ),  # v1.3.0 safe singleton address
        (
            "0xa6B71E26C5e0845f74c812102Ca7114b6a896AB2",
            16236878,
        ),  # v1.3.0 default singleton address
        ("0x76E2cFc1F5Fa8F6a5b3fC4c8F4788F0116861F9B", 10045327),  # v1.1.1
        ("0x12302fE9c02ff50939BaAaaf415fc226C078613C", 17677119),  # v1.0.0
    ],
    EthereumNetwork.ENERGY_WEB_CHAIN: [
        ("0xa6B71E26C5e0845f74c812102Ca7114b6a896AB2", 12028652),  # v1.3.0
        ("0x76E2cFc1F5Fa8F6a5b3fC4c8F4788F0116861F9B", 6399239),
    ],
    EthereumNetwork.ENERGY_WEB_VOLTA_TESTNET: [
        # ('0xa6B71E26C5e0845f74c812102Ca7114b6a896AB2', 0),  # v1.3.0
        ("0x76E2cFc1F5Fa8F6a5b3fC4c8F4788F0116861F9B", 6876681),
    ],
    EthereumNetwork.POLYGON: [
        ("0x4e1DCf7AD4e460CfD30791CCC4F9c8a4f820ec67", 40683009),  # v1.4.1
        (
            "0xC22834581EbC8527d974F8a1c97E1bEA4EF910BC",
            34504003,
        ),  # v1.3.0 safe singleton address
        (
            "0xa6B71E26C5e0845f74c812102Ca7114b6a896AB2",
            14306478,
        ),  # v1.3.0 default singleton address
    ],
    EthereumNetwork.MUMBAI: [
        ("0xa6B71E26C5e0845f74c812102Ca7114b6a896AB2", 13736914),  # v1.3.0
    ],
    EthereumNetwork.POLYGON_ZKEVM: [
        (
            "0xC22834581EbC8527d974F8a1c97E1bEA4EF910BC",
            4460053,
        ),  # v1.3.0 safe singleton address
        (
            "0xa6B71E26C5e0845f74c812102Ca7114b6a896AB2",
            79000,
        ),  # v1.3.0 default singleton address
    ],
    EthereumNetwork.ARBITRUM_ONE: [
        (
            "0xC22834581EbC8527d974F8a1c97E1bEA4EF910BC",
            88610602,
        ),  # v1.3.0 safe singleton address
        (
            "0xa6B71E26C5e0845f74c812102Ca7114b6a896AB2",
            1140,
        ),  # v1.3.0 default singleton address
    ],
    EthereumNetwork.ARBITRUM_NOVA: [
        ("0xa6B71E26C5e0845f74c812102Ca7114b6a896AB2", 419),  # v1.3.0
    ],
    EthereumNetwork.ARBITRUM_RINKEBY: [
        ("0xa6B71E26C5e0845f74c812102Ca7114b6a896AB2", 57070),  # v1.3.0
    ],
    EthereumNetwork.ARBITRUM_GOERLI: [
        ("0xa6B71E26C5e0845f74c812102Ca7114b6a896AB2", 11538),  # v1.3.0
    ],
    EthereumNetwork.ARBITRUM_SEPOLIA: [
        ("0xa6B71E26C5e0845f74c812102Ca7114b6a896AB2", 147),  # v1.3.0
    ],
    EthereumNetwork.BNB_SMART_CHAIN_MAINNET: [
        ("0x4e1DCf7AD4e460CfD30791CCC4F9c8a4f820ec67", 28092030),  # v1.4.1
        (
            "0xC22834581EbC8527d974F8a1c97E1bEA4EF910BC",
            28059981,
        ),  # v1.3.0 safe singleton address
        (
            "0xa6B71E26C5e0845f74c812102Ca7114b6a896AB2",
            8485873,
        ),  # v1.3.0 default singleton address
    ],
    EthereumNetwork.CELO_MAINNET: [
        ("0xC22834581EbC8527d974F8a1c97E1bEA4EF910BC", 8944342),  # v1.3.0
    ],
    EthereumNetwork.AVALANCHE_C_CHAIN: [
        (
            "0xa6B71E26C5e0845f74c812102Ca7114b6a896AB2",
            14_747_108,
        ),  # v1.3.0 default singleton address
        (
            "0xC22834581EbC8527d974F8a1c97E1bEA4EF910BC",
            4_949_487,
        ),  # v1.3.0 safe singleton address
    ],
    EthereumNetwork.MOONBEAM: [
        ("0xa6B71E26C5e0845f74c812102Ca7114b6a896AB2", 172078),  # v1.3.0
    ],
    EthereumNetwork.MOONRIVER: [
        ("0xa6B71E26C5e0845f74c812102Ca7114b6a896AB2", 707_721),  # v1.3.0
    ],
    EthereumNetwork.MOONBASE_ALPHA: [
        ("0xa6B71E26C5e0845f74c812102Ca7114b6a896AB2", 939_239),  # v1.3.0
    ],
    EthereumNetwork.FUSE_MAINNET: [
        ("0xa6B71E26C5e0845f74c812102Ca7114b6a896AB2", 12_725_072),  # v1.3.0
    ],
    EthereumNetwork.FUSE_SPARKNET: [
        ("0xa6B71E26C5e0845f74c812102Ca7114b6a896AB2", 1_010_506),  # v1.3.0
    ],
    EthereumNetwork.POLIS_MAINNET: [
        ("0xa6B71E26C5e0845f74c812102Ca7114b6a896AB2", 1266),  # v1.3.0
    ],
    EthereumNetwork.OPTIMISM: [
        (
            "0xa6B71E26C5e0845f74c812102Ca7114b6a896AB2",
            3936933,
        ),  # v1.3.0 default singleton address
        (
            "0xC22834581EbC8527d974F8a1c97E1bEA4EF910BC",
            173709,
        ),  # v1.3.0 safe singleton address
    ],
    EthereumNetwork.BOBA_BNB_MAINNET: [
        ("0xC22834581EbC8527d974F8a1c97E1bEA4EF910BC", 22831),  # v1.3.0
    ],
    EthereumNetwork.BOBA_AVAX: [
        ("0xC22834581EbC8527d974F8a1c97E1bEA4EF910BC", 55739),  # v1.3.0
    ],
    EthereumNetwork.BOBA_NETWORK: [
        ("0xC22834581EbC8527d974F8a1c97E1bEA4EF910BC", 170895),  # v1.3.0
    ],
    EthereumNetwork.AURORA_MAINNET: [
        (
            "0xC22834581EbC8527d974F8a1c97E1bEA4EF910BC",
            111687685,
        ),  # v1.3.0 safe singleton address
        (
            "0xa6B71E26C5e0845f74c812102Ca7114b6a896AB2",
            52494463,
        ),  # v1.3.0 default singleton address
    ],
    EthereumNetwork.METIS_STARDUST_TESTNET: [
        ("0xC22834581EbC8527d974F8a1c97E1bEA4EF910BC", 56117),  # v1.3.0
    ],
    EthereumNetwork.METIS_GOERLI_TESTNET: [
        ("0xC22834581EbC8527d974F8a1c97E1bEA4EF910BC", 131842),  # v1.3.0
    ],
    EthereumNetwork.METIS_ANDROMEDA_MAINNET: [
        ("0xC22834581EbC8527d974F8a1c97E1bEA4EF910BC", 61758),  # v1.3.0
    ],
    EthereumNetwork.SHYFT_MAINNET: [
        ("0xa6B71E26C5e0845f74c812102Ca7114b6a896AB2", 2000),  # v1.3.0
    ],
    EthereumNetwork.SHYFT_TESTNET: [
        ("0xa6B71E26C5e0845f74c812102Ca7114b6a896AB2", 1984340),  # v1.3.0
    ],
    EthereumNetwork.REI_NETWORK: [
        ("0xa6B71E26C5e0845f74c812102Ca7114b6a896AB2", 2387999),  # v1.3.0
    ],
    EthereumNetwork.METER_MAINNET: [
        ("0xC22834581EbC8527d974F8a1c97E1bEA4EF910BC", 23863720),  # v1.3.0
    ],
    EthereumNetwork.METER_TESTNET: [
        ("0xC22834581EbC8527d974F8a1c97E1bEA4EF910BC", 15035363),  # v1.3.0
    ],
    EthereumNetwork.EURUS_MAINNET: [
        ("0xa6B71E26C5e0845f74c812102Ca7114b6a896AB2", 7127155),  # v1.3.0
    ],
    EthereumNetwork.EURUS_TESTNET: [
        ("0xa6B71E26C5e0845f74c812102Ca7114b6a896AB2", 12845425),  # v1.3.0
    ],
    EthereumNetwork.VENIDIUM_MAINNET: [
        ("0xa6B71E26C5e0845f74c812102Ca7114b6a896AB2", 1127130),  # v1.3.0
    ],
    EthereumNetwork.VENIDIUM_TESTNET: [
        ("0xa6B71E26C5e0845f74c812102Ca7114b6a896AB2", 761231),  # v1.3.0
    ],
    EthereumNetwork.GODWOKEN_TESTNET_V1: [
        ("0xC22834581EbC8527d974F8a1c97E1bEA4EF910BC", 93108),  # v1.3.0
    ],
    EthereumNetwork.KLAYTN_TESTNET_BAOBAB: [
        ("0xC22834581EbC8527d974F8a1c97E1bEA4EF910BC", 93821613),  # v1.3.0
    ],
    EthereumNetwork.KLAYTN_MAINNET_CYPRESS: [
        ("0xC22834581EbC8527d974F8a1c97E1bEA4EF910BC", 93506870),  # v1.3.0
    ],
    EthereumNetwork.MILKOMEDA_A1_TESTNET: [
        ("0xa6B71E26C5e0845f74c812102Ca7114b6a896AB2", 789),  # v1.3.0
    ],
    EthereumNetwork.MILKOMEDA_A1_MAINNET: [
        ("0xa6B71E26C5e0845f74c812102Ca7114b6a896AB2", 6218),  # v1.3.0
    ],
    EthereumNetwork.MILKOMEDA_C1_TESTNET: [
        ("0xa6B71E26C5e0845f74c812102Ca7114b6a896AB2", 5080303),  # v1.3.0
    ],
    EthereumNetwork.MILKOMEDA_C1_MAINNET: [
        ("0xa6B71E26C5e0845f74c812102Ca7114b6a896AB2", 4896699),  # v1.3.0
    ],
    EthereumNetwork.CRONOS_TESTNET: [
        ("0xC22834581EbC8527d974F8a1c97E1bEA4EF910BC", 3290819),  # v1.3.0
    ],
    EthereumNetwork.CRONOS_MAINNET: [
        ("0xC22834581EbC8527d974F8a1c97E1bEA4EF910BC", 2958469),  # v1.3.0
    ],
    EthereumNetwork.RABBIT_ANALOG_TESTNET_CHAIN: [
        ("0xa6B71E26C5e0845f74c812102Ca7114b6a896AB2", 1434222),  # v1.3.0
    ],
    EthereumNetwork.CLOUDWALK_TESTNET: [
        ("0xa6B71E26C5e0845f74c812102Ca7114b6a896AB2", 13743040),  # v1.3.0
    ],
    EthereumNetwork.KCC_MAINNET: [
        ("0xa6B71E26C5e0845f74c812102Ca7114b6a896AB2", 4860798),  # v1.3.0
    ],
    EthereumNetwork.KCC_TESTNET: [
        ("0xa6B71E26C5e0845f74c812102Ca7114b6a896AB2", 12147567),  # v1.3.0
    ],
    EthereumNetwork.PUBLICMINT_MAINNET: [
        ("0xa6B71E26C5e0845f74c812102Ca7114b6a896AB2", 19974979),  # v1.3.0
    ],
    EthereumNetwork.PUBLICMINT_TESTNET: [
        ("0xa6B71E26C5e0845f74c812102Ca7114b6a896AB2", 14062193),  # v1.3.0
    ],
    EthereumNetwork.XDC_APOTHEM_NETWORK: [
        ("0xa6B71E26C5e0845f74c812102Ca7114b6a896AB2", 42293264),  # v1.3.0
    ],
    EthereumNetwork.BASE: [
        (
            "0xC22834581EbC8527d974F8a1c97E1bEA4EF910BC",
            595181,
        ),  # v1.3.0 safe singleton address
        (
            "0xa6B71E26C5e0845f74c812102Ca7114b6a896AB2",
            2156359,
        ),  # v1.3.0 default singleton address
        ("0x4e1DCf7AD4e460CfD30791CCC4F9c8a4f820ec67", 3024579),  # v1.4.1
    ],
    EthereumNetwork.BASE_GOERLI_TESTNET: [
        ("0x4e1DCf7AD4e460CfD30791CCC4F9c8a4f820ec67", 7330598),  # v1.4.1
        ("0xC22834581EbC8527d974F8a1c97E1bEA4EF910BC", 938696),  # v1.3.0
    ],
    EthereumNetwork.BASE_SEPOLIA_TESTNET: [
        ("0xa6B71E26C5e0845f74c812102Ca7114b6a896AB2", 3282032),  # v1.3.0
        ("0xC22834581EbC8527d974F8a1c97E1bEA4EF910BC", 5125191),  # v1.3.0
    ],
    EthereumNetwork.KAVA: [
        ("0xa6B71E26C5e0845f74c812102Ca7114b6a896AB2", 2116356),  # v1.3.0
    ],
    EthereumNetwork.CROSSBELL: [
        ("0xa6B71E26C5e0845f74c812102Ca7114b6a896AB2", 28314747),  # v1.3.0
    ],
    EthereumNetwork.IOTEX_NETWORK_MAINNET: [
        ("0xC22834581EbC8527d974F8a1c97E1bEA4EF910BC", 22172504),  # v1.3.0
    ],
    EthereumNetwork.HARMONY_MAINNET_SHARD_0: [
        ("0xC22834581EbC8527d974F8a1c97E1bEA4EF910BC", 22502012),  # v1.3.0
        ("0x4f9b1dEf3a0f6747bF8C870a27D3DeCdf029100e", 11526678),
    ],
    EthereumNetwork.HARMONY_TESTNET_SHARD_0: [
        ("0xC22834581EbC8527d974F8a1c97E1bEA4EF910BC", 4824437),  # v1.3.0
    ],
    EthereumNetwork.VELAS_EVM_MAINNET: [
        ("0xC22834581EbC8527d974F8a1c97E1bEA4EF910BC", 27571962),  # v1.3.0
    ],
    EthereumNetwork.WEMIX3_0_MAINNET: [
        ("0xC22834581EbC8527d974F8a1c97E1bEA4EF910BC", 12651730),  # v1.3.0
    ],
    EthereumNetwork.WEMIX3_0_TESTNET: [
        ("0xC22834581EbC8527d974F8a1c97E1bEA4EF910BC", 20833988),  # v1.3.0
    ],
    EthereumNetwork.EVMOS_TESTNET: [
        ("0xa6B71E26C5e0845f74c812102Ca7114b6a896AB2", 70637),  # v1.3.0
    ],
    EthereumNetwork.EVMOS: [
        ("0xa6B71E26C5e0845f74c812102Ca7114b6a896AB2", 146858),  # v1.3.0
    ],
    EthereumNetwork.MAP_MAINNET: [
        ("0xa6B71E26C5e0845f74c812102Ca7114b6a896AB2", 5190546),  # v1.3.0
    ],
    EthereumNetwork.MAP_MAKALU: [
        ("0xa6B71E26C5e0845f74c812102Ca7114b6a896AB2", 2987578),  # v1.3.0
    ],
    EthereumNetwork.ETHEREUM_CLASSIC: [
        ("0x69f4D1788e39c87893C980c06EdF4b7f686e2938", 15904946),  # v1.3.0
    ],
    EthereumNetwork.MORDOR_TESTNET: [
        ("0x69f4D1788e39c87893C980c06EdF4b7f686e2938", 6333172),  # v1.3.0
    ],
    EthereumNetwork.SEPOLIA: [
        ("0x4e1DCf7AD4e460CfD30791CCC4F9c8a4f820ec67", 3312223),  # v1.4.1
        (
            "0xC22834581EbC8527d974F8a1c97E1bEA4EF910BC",
            2087031,
        ),  # v1.3.0  Safe singleton address
        (
            "0xa6B71E26C5e0845f74c812102Ca7114b6a896AB2",
            2086864,
        ),  # v1.3.0  Default singleton address
    ],
    EthereumNetwork.TENET_TESTNET: [
        ("0xC22834581EbC8527d974F8a1c97E1bEA4EF910BC", 885379),  # v1.3.0
    ],
    EthereumNetwork.TENET: [
        ("0xC22834581EbC8527d974F8a1c97E1bEA4EF910BC", 727457),  # v1.3.0
    ],
    EthereumNetwork.LINEA_TESTNET: [
        (
            "0xC22834581EbC8527d974F8a1c97E1bEA4EF910BC",
            3279584,
        ),  # v1.3.0  Safe singleton address
        (
            "0xa6B71E26C5e0845f74c812102Ca7114b6a896AB2",
            363118,
        ),  # v1.3.0  Default singleton address
    ],
    EthereumNetwork.ASTAR: [
        ("0xa6B71E26C5e0845f74c812102Ca7114b6a896AB2", 1106417),  # v1.3.0
    ],
    EthereumNetwork.SHIDEN: [
        ("0xa6B71E26C5e0845f74c812102Ca7114b6a896AB2", 1634935),  # v1.3.0
    ],
    EthereumNetwork.DARWINIA_NETWORK: [
        (
            "0xC22834581EbC8527d974F8a1c97E1bEA4EF910BC",
            491157,
        )
    ],
    EthereumNetwork.CRAB_NETWORK: [
        (
            "0xC22834581EbC8527d974F8a1c97E1bEA4EF910BC",
            739882,
        )
    ],
    EthereumNetwork.ZORA: [
        (
            "0xC22834581EbC8527d974F8a1c97E1bEA4EF910BC",
            9677950,
        ),  # v1.3.0 safe singleton address
        (
            "0xa6B71E26C5e0845f74c812102Ca7114b6a896AB2",
            11914,
        ),  # v1.3.0 default singleton address
    ],
    EthereumNetwork.ZKSYNC_MAINNET: [
        ("0xDAec33641865E4651fB43181C6DB6f7232Ee91c2", 7259190),  # v1.3.0
    ],
    EthereumNetwork.MANTLE_TESTNET: [
        ("0xC22834581EbC8527d974F8a1c97E1bEA4EF910BC", 4404053),  # v1.3.0
    ],
    EthereumNetwork.MANTLE: [
        ("0xC22834581EbC8527d974F8a1c97E1bEA4EF910BC", 1504),  # v1.3.0
    ],
    EthereumNetwork.CASCADIA_TESTNET: [
        ("0xC22834581EbC8527d974F8a1c97E1bEA4EF910BC", 1408580),  # v1.3.0
    ],
    EthereumNetwork.OASIS_SAPPHIRE_TESTNET: [
        ("0xC22834581EbC8527d974F8a1c97E1bEA4EF910BC", 1378137),  # v1.3.0
    ],
    EthereumNetwork.OASIS_SAPPHIRE: [
        ("0xC22834581EbC8527d974F8a1c97E1bEA4EF910BC", 325632),  # v1.3.0
    ],
    EthereumNetwork.EDGEWARE_EDGEEVM_MAINNET: [
        ("0xa6B71E26C5e0845f74c812102Ca7114b6a896AB2", 18176812),  # v1.3.0
    ],
    EthereumNetwork.LINEA: [
        (
            "0xC22834581EbC8527d974F8a1c97E1bEA4EF910BC",
            1939855,
        ),  # v1.3.0  Safe singleton address
        (
            "0xa6B71E26C5e0845f74c812102Ca7114b6a896AB2",
            10,
        ),  # v1.3.0  Default singleton address
    ],
    EthereumNetwork.NEON_EVM_DEVNET: [
        ("0xC22834581EbC8527d974F8a1c97E1bEA4EF910BC", 205146874),  # v1.3.0
    ],
    EthereumNetwork.NEON_EVM_MAINNET: [
        ("0xC22834581EbC8527d974F8a1c97E1bEA4EF910BC", 203993869),  # v1.3.0
    ],
    EthereumNetwork.SCROLL_SEPOLIA_TESTNET: [
        (
            "0xC22834581EbC8527d974F8a1c97E1bEA4EF910BC",
            2913883,
        ),  # v1.3.0 safe singleton address
        (
            "0xa6B71E26C5e0845f74c812102Ca7114b6a896AB2",
            6254,
        ),  # v1.3.0 default singleton address
    ],
    EthereumNetwork.FANTOM_OPERA: [
        ("0xC22834581EbC8527d974F8a1c97E1bEA4EF910BC", 38810826),  # v1.3.0
        ("0xa6B71E26C5e0845f74c812102Ca7114b6a896AB2", 21817221),  # v1.3.0
    ],
    EthereumNetwork.FANTOM_TESTNET: [
        ("0xa6B71E26C5e0845f74c812102Ca7114b6a896AB2", 4627348),  # v1.3.0
        ("0x63B5caf390e8AF7133DBE6bA92A69167a854Ac91", 4627348),  # v1.3.0
    ],
    EthereumNetwork.ROOTSTOCK_MAINNET: [
        ("0xa6B71E26C5e0845f74c812102Ca7114b6a896AB2", 3891234),  # v1.3.0
    ],
    EthereumNetwork.ROOTSTOCK_TESTNET: [
        ("0xa6B71E26C5e0845f74c812102Ca7114b6a896AB2", 2362232),  # v1.3.0
    ],
    EthereumNetwork.BEAM: [
        ("0xa6B71E26C5e0845f74c812102Ca7114b6a896AB2", 27621),  # v1.3.0
    ],
    EthereumNetwork.BEAM_TESTNET: [
        ("0xa6B71E26C5e0845f74c812102Ca7114b6a896AB2", 85318),  # v1.3.0
    ],
    EthereumNetwork.JAPAN_OPEN_CHAIN_MAINNET: [
        ("0xC22834581EbC8527d974F8a1c97E1bEA4EF910BC", 7709119),  # v1.3.0
    ],
    EthereumNetwork.JAPAN_OPEN_CHAIN_TESTNET: [
        ("0xC22834581EbC8527d974F8a1c97E1bEA4EF910BC", 1315556),  # v1.3.0
    ],
    EthereumNetwork.ZETACHAIN_ATHENS_3_TESTNET: [
        ("0xC22834581EbC8527d974F8a1c97E1bEA4EF910BC", 1962972),  # v1.3.0
    ],
    EthereumNetwork.SCROLL: [
        (
            "0xC22834581EbC8527d974F8a1c97E1bEA4EF910BC",
            2905472,
        ),  # v1.3.0 safe singleton address
        (
            "0xa6B71E26C5e0845f74c812102Ca7114b6a896AB2",
            179,
        ),  # v1.3.0 default singleton address
    ],
    EthereumNetwork.TELOS_EVM_MAINNET: [
        ("0xa6B71E26C5e0845f74c812102Ca7114b6a896AB2", 237435678),  # v1.3.0
    ],
    EthereumNetwork.TELOS_EVM_TESTNET: [
        ("0xa6B71E26C5e0845f74c812102Ca7114b6a896AB2", 194005709),  # v1.3.0
    ],
    EthereumNetwork.PGN_PUBLIC_GOODS_NETWORK: [
        ("0xa6B71E26C5e0845f74c812102Ca7114b6a896AB2", 344314),  # v1.3.0
    ],
    EthereumNetwork.SEPOLIA_PGN_PUBLIC_GOODS_NETWORK: [
        ("0xa6B71E26C5e0845f74c812102Ca7114b6a896AB2", 1774097),  # v1.3.0
    ],
    EthereumNetwork.ARTHERA_MAINNET: [
        ("0x4e1DCf7AD4e460CfD30791CCC4F9c8a4f820ec67", 5552),  # v1.4.1
        ("0xC22834581EbC8527d974F8a1c97E1bEA4EF910BC", 5542),  # v1.3.0
    ],
    EthereumNetwork.ARTHERA_TESTNET: [
        ("0x4e1DCf7AD4e460CfD30791CCC4F9c8a4f820ec67", 4186337),  # v1.4.1
        ("0xC22834581EbC8527d974F8a1c97E1bEA4EF910BC", 119959),  # v1.3.0
    ],
    EthereumNetwork.MANTA_PACIFIC_MAINNET: [
        ("0xa6B71E26C5e0845f74c812102Ca7114b6a896AB2", 338464),  # v1.3.0
    ],
    EthereumNetwork.KROMA: [
        ("0xC22834581EbC8527d974F8a1c97E1bEA4EF910BC", 5281925),  # v1.3.0
    ],
    EthereumNetwork.KROMA_SEPOLIA: [
        ("0xC22834581EbC8527d974F8a1c97E1bEA4EF910BC", 7867188),  # v1.3.0
    ],
    EthereumNetwork.HAQQ_NETWORK: [
        ("0x4e1DCf7AD4e460CfD30791CCC4F9c8a4f820ec67", 9054785),  # v1.4.1
        ("0xa6B71E26C5e0845f74c812102Ca7114b6a896AB2", 422239),  # v1.3.0
    ],
    EthereumNetwork.HAQQ_CHAIN_TESTNET: [
        ("0x4e1DCf7AD4e460CfD30791CCC4F9c8a4f820ec67", 7031865),  # v1.4.1
        ("0xC22834581EbC8527d974F8a1c97E1bEA4EF910BC", 1514954),  # v1.3.0
    ],
    EthereumNetwork.MODE: [
        ("0xa6B71E26C5e0845f74c812102Ca7114b6a896AB2", 2610484),  # v1.3.0
    ],
    EthereumNetwork.MODE_TESTNET: [
        (
            "0xC22834581EbC8527d974F8a1c97E1bEA4EF910BC",
            9375436,
        ),  # v1.3.0 safe singleton address
        (
            "0xa6B71E26C5e0845f74c812102Ca7114b6a896AB2",
            1948140,
        ),  # v1.3.0 default singleton address
    ],
    EthereumNetwork.ZORA_SEPOLIA_TESTNET: [
        (
            "0xC22834581EbC8527d974F8a1c97E1bEA4EF910BC",
            4265398,
        ),  # v1.3.0 safe singleton address
        (
            "0xa6B71E26C5e0845f74c812102Ca7114b6a896AB2",
            46699,
        ),  # v1.3.0 default singleton address
    ],
    EthereumNetwork.MANTLE_SEPOLIA_TESTNET: [
        ("0xC22834581EbC8527d974F8a1c97E1bEA4EF910BC", 1927649),  # v1.3.0
    ],
    EthereumNetwork.OP_SEPOLIA_TESTNET: [
        ("0x4e1DCf7AD4e460CfD30791CCC4F9c8a4f820ec67", 7162843),  # v1.4.1
        (
            "0xC22834581EbC8527d974F8a1c97E1bEA4EF910BC",
            7438194,
        ),  # v1.3.0  Safe singleton address
        (
            "0xa6B71E26C5e0845f74c812102Ca7114b6a896AB2",
            4357263,
        ),  # v1.3.0  Default singleton address
    ],
    EthereumNetwork.UNREAL_TESTNET: [
        ("0xa6B71E26C5e0845f74c812102Ca7114b6a896AB2", 735),  # v1.3.0
    ],
    EthereumNetwork.TAIKO_KATLA_L2: [
        ("0xa6B71E26C5e0845f74c812102Ca7114b6a896AB2", 44820),  # v1.3.0
    ],
    EthereumNetwork.BERACHAIN_ARTIO: [
        ("0xa6B71E26C5e0845f74c812102Ca7114b6a896AB2", 379659),  # v1.3.0
    ],
    EthereumNetwork.SEI_DEVNET: [
        ("0xC22834581EbC8527d974F8a1c97E1bEA4EF910BC", 4552166),  # v1.3.0
    ],
    EthereumNetwork.LISK_SEPOLIA_TESTNET: [
        ("0xa6B71E26C5e0845f74c812102Ca7114b6a896AB2", 657735),  # v1.3.0
    ],
    EthereumNetwork.BOTANIX_TESTNET: [
        ("0x4e1DCf7AD4e460CfD30791CCC4F9c8a4f820ec67", 165422),  # v1.4.1
    ],
    EthereumNetwork.BLAST_SEPOLIA_TESTNET: [
        ("0xa6B71E26C5e0845f74c812102Ca7114b6a896AB2", 1087898),  # v1.3.0
    ],
    EthereumNetwork.REYA_NETWORK: [
        ("0xa6B71E26C5e0845f74c812102Ca7114b6a896AB2", 77),  # v1.3.0
    ],
    EthereumNetwork.FRAXTAL_MAINNET: [
        (
            "0xC22834581EbC8527d974F8a1c97E1bEA4EF910BC",
            0,
        ),  # v1.3.0 safe singleton address
        (
            "0xa6B71E26C5e0845f74c812102Ca7114b6a896AB2",
            1675084,
        ),  # v1.3.0 default singleton address
    ],
    EthereumNetwork.AURORIA_TESTNET: [
        ("0x4e1DCf7AD4e460CfD30791CCC4F9c8a4f820ec67", 186758),  # v1.4.1
    ],
    EthereumNetwork.STRATIS_MAINNET: [
        ("0x4e1DCf7AD4e460CfD30791CCC4F9c8a4f820ec67", 106940),  # v1.4.1
    ],
    EthereumNetwork.SHIMMEREVM: [
        ("0xC22834581EbC8527d974F8a1c97E1bEA4EF910BC", 155079),  # v1.3.0
    ],
    EthereumNetwork.IOTA_EVM: [
        ("0xC22834581EbC8527d974F8a1c97E1bEA4EF910BC", 13212),  # v1.3.0
    ],
    EthereumNetwork.BITROCK_MAINNET: [
        ("0x4e1DCf7AD4e460CfD30791CCC4F9c8a4f820ec67", 12949157),  # v1.4.1
    ],
    EthereumNetwork.BITROCK_TESTNET: [
        ("0x4e1DCf7AD4e460CfD30791CCC4F9c8a4f820ec67", 13177748),  # v1.4.1
    ],
    EthereumNetwork.XDC_NETWORK: [
        ("0xa6B71E26C5e0845f74c812102Ca7114b6a896AB2", 53901564),  # v1.3.0
    ],
<<<<<<< HEAD
    EthereumNetwork.PULSECHAIN: [
        ("0x4e1DCf7AD4e460CfD30791CCC4F9c8a4f820ec67", 18804210),  # v1.4.1
        ("0xa6B71E26C5e0845f74c812102Ca7114b6a896AB2", 12504126),  # v1.3.0
    ],
    EthereumNetwork.PULSECHAIN_TESTNET: [
        ("0xa6B71E26C5e0845f74c812102Ca7114b6a896AB2", 12504126),  # v1.3.0
=======
    EthereumNetwork.OP_CELESTIA_RASPBERRY: [
        ("0xa6B71E26C5e0845f74c812102Ca7114b6a896AB2", 1028156),  # v1.3.0
    ],
    EthereumNetwork.POLYGON_BLACKBERRY: [
        ("0xa6B71E26C5e0845f74c812102Ca7114b6a896AB2", 765141),  # v1.3.0
    ],
    EthereumNetwork.ARBITRUM_BLUEBERRY: [
        ("0xa6B71E26C5e0845f74c812102Ca7114b6a896AB2", 19364),  # v1.3.0
>>>>>>> 8584dab1
    ],
}<|MERGE_RESOLUTION|>--- conflicted
+++ resolved
@@ -951,7 +951,22 @@
             "1.3.0+L2",
         ),  # v1.3.0+L2
     ],
-<<<<<<< HEAD
+    EthereumNetwork.OP_CELESTIA_RASPBERRY: [
+        ("0xd9Db270c1B5E3Bd161E8c8503c55cEABeE709552", 1028180, "1.3.0"),  # v1.3.0
+        (
+            "0x3E5c63644E683549055b9Be8653de26E0B4CD36E",
+            1028176,
+            "1.3.0+L2",
+        ),  # v1.3.0+L2
+    ],
+    EthereumNetwork.POLYGON_BLACKBERRY: [
+        ("0xd9Db270c1B5E3Bd161E8c8503c55cEABeE709552", 765162, "1.3.0"),  # v1.3.0
+        ("0x3E5c63644E683549055b9Be8653de26E0B4CD36E", 765158, "1.3.0+L2"),  # v1.3.0+L2
+    ],
+    EthereumNetwork.ARBITRUM_BLUEBERRY: [
+        ("0xd9Db270c1B5E3Bd161E8c8503c55cEABeE709552", 19373, "1.3.0"),  # v1.3.0
+        ("0x3E5c63644E683549055b9Be8653de26E0B4CD36E", 19372, "1.3.0+L2"),  # v1.3.0+L2
+    ],
     EthereumNetwork.PULSECHAIN: [
         ("0x29fcB43b46531BcA003ddC8FCB67FFE91900C762", 18804223, "1.4.1+L2"),
         ("0x41675C099F32341bf84BFc5382aF534df5C7461a", 18804226, "1.4.1"),
@@ -961,23 +976,6 @@
     EthereumNetwork.PULSECHAIN_TESTNET: [
         ("0x3E5c63644E683549055b9Be8653de26E0B4CD36E", 12504423, "1.3.0+L2"),
         ("0xd9Db270c1B5E3Bd161E8c8503c55cEABeE709552", 12504268, "1.3.0"),
-=======
-    EthereumNetwork.OP_CELESTIA_RASPBERRY: [
-        ("0xd9Db270c1B5E3Bd161E8c8503c55cEABeE709552", 1028180, "1.3.0"),  # v1.3.0
-        (
-            "0x3E5c63644E683549055b9Be8653de26E0B4CD36E",
-            1028176,
-            "1.3.0+L2",
-        ),  # v1.3.0+L2
-    ],
-    EthereumNetwork.POLYGON_BLACKBERRY: [
-        ("0xd9Db270c1B5E3Bd161E8c8503c55cEABeE709552", 765162, "1.3.0"),  # v1.3.0
-        ("0x3E5c63644E683549055b9Be8653de26E0B4CD36E", 765158, "1.3.0+L2"),  # v1.3.0+L2
-    ],
-    EthereumNetwork.ARBITRUM_BLUEBERRY: [
-        ("0xd9Db270c1B5E3Bd161E8c8503c55cEABeE709552", 19373, "1.3.0"),  # v1.3.0
-        ("0x3E5c63644E683549055b9Be8653de26E0B4CD36E", 19372, "1.3.0+L2"),  # v1.3.0+L2
->>>>>>> 8584dab1
     ],
 }
 
@@ -1570,22 +1568,20 @@
     EthereumNetwork.XDC_NETWORK: [
         ("0xa6B71E26C5e0845f74c812102Ca7114b6a896AB2", 53901564),  # v1.3.0
     ],
-<<<<<<< HEAD
+    EthereumNetwork.OP_CELESTIA_RASPBERRY: [
+        ("0xa6B71E26C5e0845f74c812102Ca7114b6a896AB2", 1028156),  # v1.3.0
+    ],
+    EthereumNetwork.POLYGON_BLACKBERRY: [
+        ("0xa6B71E26C5e0845f74c812102Ca7114b6a896AB2", 765141),  # v1.3.0
+    ],
+    EthereumNetwork.ARBITRUM_BLUEBERRY: [
+        ("0xa6B71E26C5e0845f74c812102Ca7114b6a896AB2", 19364),  # v1.3.0
+    ],
     EthereumNetwork.PULSECHAIN: [
         ("0x4e1DCf7AD4e460CfD30791CCC4F9c8a4f820ec67", 18804210),  # v1.4.1
         ("0xa6B71E26C5e0845f74c812102Ca7114b6a896AB2", 12504126),  # v1.3.0
     ],
     EthereumNetwork.PULSECHAIN_TESTNET: [
         ("0xa6B71E26C5e0845f74c812102Ca7114b6a896AB2", 12504126),  # v1.3.0
-=======
-    EthereumNetwork.OP_CELESTIA_RASPBERRY: [
-        ("0xa6B71E26C5e0845f74c812102Ca7114b6a896AB2", 1028156),  # v1.3.0
-    ],
-    EthereumNetwork.POLYGON_BLACKBERRY: [
-        ("0xa6B71E26C5e0845f74c812102Ca7114b6a896AB2", 765141),  # v1.3.0
-    ],
-    EthereumNetwork.ARBITRUM_BLUEBERRY: [
-        ("0xa6B71E26C5e0845f74c812102Ca7114b6a896AB2", 19364),  # v1.3.0
->>>>>>> 8584dab1
     ],
 }