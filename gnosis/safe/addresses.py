"""
Contains information about Safe contract addresses deployed in every chain

Every entry contains a tuple with address, deployment block number and version
"""
from typing import Dict, List, Tuple

from eth_typing import ChecksumAddress

from gnosis.eth import EthereumNetwork

SAFE_SIMULATE_TX_ACCESSOR_ADDRESS: ChecksumAddress = (
    "0x3d4BA2E0884aa488718476ca2FB8Efc291A46199"
)

MASTER_COPIES: Dict[EthereumNetwork, List[Tuple[str, int, str]]] = {
    EthereumNetwork.MAINNET: [
        ("0x29fcB43b46531BcA003ddC8FCB67FFE91900C762", 17486982, "1.4.1+L2"),
        ("0x41675C099F32341bf84BFc5382aF534df5C7461a", 17487000, "1.4.1"),
        (
            "0xfb1bffC9d739B8D520DaF37dF666da4C687191EA",
            14981217,
            "1.3.0+L2",
        ),  # safe singleton address
        (
            "0x3E5c63644E683549055b9Be8653de26E0B4CD36E",
            12504423,
            "1.3.0+L2",
        ),  # default singleton address
        (
            "0x69f4D1788e39c87893C980c06EdF4b7f686e2938",
            17530813,
            "1.3.0",
        ),  # safe singleton factory
        (
            "0xd9Db270c1B5E3Bd161E8c8503c55cEABeE709552",
            12504268,
            "1.3.0",
        ),  # default singleton address
        ("0x6851D6fDFAfD08c0295C392436245E5bc78B0185", 10329734, "1.2.0"),
        ("0x34CfAC646f301356fAa8B21e94227e3583Fe3F5F", 9084503, "1.1.1"),
        ("0xaE32496491b53841efb51829d6f886387708F99B", 8915728, "1.1.0"),
        ("0xb6029EA3B2c51D09a50B53CA8012FeEB05bDa35A", 7457553, "1.0.0"),
        ("0x8942595A2dC5181Df0465AF0D7be08c8f23C93af", 6766257, "0.1.0"),
        ("0xAC6072986E985aaBE7804695EC2d8970Cf7541A2", 6569433, "0.0.2"),
    ],
    EthereumNetwork.RINKEBY: [
        ("0x3E5c63644E683549055b9Be8653de26E0B4CD36E", 8527380, "1.3.0+L2"),
        ("0xd9Db270c1B5E3Bd161E8c8503c55cEABeE709552", 8527381, "1.3.0"),
        ("0x6851D6fDFAfD08c0295C392436245E5bc78B0185", 6723632, "1.2.0"),
        ("0x34CfAC646f301356fAa8B21e94227e3583Fe3F5F", 5590754, "1.1.1"),
        ("0xaE32496491b53841efb51829d6f886387708F99B", 5423491, "1.1.0"),
        ("0xb6029EA3B2c51D09a50B53CA8012FeEB05bDa35A", 4110083, "1.0.0"),
        ("0x8942595A2dC5181Df0465AF0D7be08c8f23C93af", 3392692, "0.1.0"),
        ("0x2727D69C0BD14B1dDd28371B8D97e808aDc1C2f7", 3055781, "0.0.2"),
    ],
    EthereumNetwork.GOERLI: [
        ("0x29fcB43b46531BcA003ddC8FCB67FFE91900C762", 9134479, "1.4.1+L2"),
        ("0x41675C099F32341bf84BFc5382aF534df5C7461a", 9134480, "1.4.1"),
        (
            "0xfb1bffC9d739B8D520DaF37dF666da4C687191EA",
            6900544,
            "1.3.0+L2",
        ),  # safe singleton address
        (
            "0x3E5c63644E683549055b9Be8653de26E0B4CD36E",
            4854168,
            "1.3.0+L2",
        ),  # default singleton address
        (
            "0x69f4D1788e39c87893C980c06EdF4b7f686e2938",
            6900547,
            "1.3.0",
        ),  # safe singleton address
        (
            "0xd9Db270c1B5E3Bd161E8c8503c55cEABeE709552",
            4854169,
            "1.3.0",
        ),  # default singleton address
        ("0x6851D6fDFAfD08c0295C392436245E5bc78B0185", 2930373, "1.2.0"),
        ("0x34CfAC646f301356fAa8B21e94227e3583Fe3F5F", 1798663, "1.1.1"),
        ("0xaE32496491b53841efb51829d6f886387708F99B", 1631488, "1.1.0"),
        ("0xb6029EA3B2c51D09a50B53CA8012FeEB05bDa35A", 319108, "1.0.0"),
        ("0x8942595A2dC5181Df0465AF0D7be08c8f23C93af", 34096, "0.1.0"),
    ],
    EthereumNetwork.KOVAN: [
        ("0x3E5c63644E683549055b9Be8653de26E0B4CD36E", 25059609, "1.3.0+L2"),
        ("0xd9Db270c1B5E3Bd161E8c8503c55cEABeE709552", 25059611, "1.3.0"),
        ("0x6851D6fDFAfD08c0295C392436245E5bc78B0185", 19242615, "1.2.0"),
        ("0x34CfAC646f301356fAa8B21e94227e3583Fe3F5F", 15366145, "1.1.1"),
        ("0xaE32496491b53841efb51829d6f886387708F99B", 14740724, "1.1.0"),
        ("0xb6029EA3B2c51D09a50B53CA8012FeEB05bDa35A", 10638132, "1.0.0"),
        ("0x8942595A2dC5181Df0465AF0D7be08c8f23C93af", 9465686, "0.1.0"),
    ],
    EthereumNetwork.GNOSIS: [
        ("0x29fcB43b46531BcA003ddC8FCB67FFE91900C762", 28204126, "1.4.1+L2"),
        ("0x41675C099F32341bf84BFc5382aF534df5C7461a", 28204128, "1.4.1"),
        (
            "0xfb1bffC9d739B8D520DaF37dF666da4C687191EA",
            27679972,
            "1.3.0+L2",
        ),  # safe singleton address
        (
            "0x3E5c63644E683549055b9Be8653de26E0B4CD36E",
            16236936,
            "1.3.0+L2",
        ),  # default singleton address
        (
            "0x69f4D1788e39c87893C980c06EdF4b7f686e2938",
            27679975,
            "1.3.0",
        ),  # safe singleton address
        (
            "0xd9Db270c1B5E3Bd161E8c8503c55cEABeE709552",
            16236998,
            "1.3.0",
        ),  # default singleton address
        ("0x6851D6fDFAfD08c0295C392436245E5bc78B0185", 10612049, "1.2.0"),
        ("0x34CfAC646f301356fAa8B21e94227e3583Fe3F5F", 10045292, "1.1.1"),
        ("0x2CB0ebc503dE87CFD8f0eCEED8197bF7850184ae", 12529466, "1.1.1+Circles"),
        ("0xb6029EA3B2c51D09a50B53CA8012FeEB05bDa35A", 19560130, "1.0.0"),
    ],
    EthereumNetwork.ENERGY_WEB_CHAIN: [
        ("0x3E5c63644E683549055b9Be8653de26E0B4CD36E", 12028662, "1.3.0+L2"),
        ("0xd9Db270c1B5E3Bd161E8c8503c55cEABeE709552", 12028664, "1.3.0"),
        ("0x6851D6fDFAfD08c0295C392436245E5bc78B0185", 6398655, "1.2.0"),
        ("0x34CfAC646f301356fAa8B21e94227e3583Fe3F5F", 6399212, "1.1.1"),
    ],
    EthereumNetwork.ENERGY_WEB_VOLTA_TESTNET: [
        ("0x3E5c63644E683549055b9Be8653de26E0B4CD36E", 11942450, "1.3.0+L2"),
        ("0xd9Db270c1B5E3Bd161E8c8503c55cEABeE709552", 11942451, "1.3.0"),
        ("0x6851D6fDFAfD08c0295C392436245E5bc78B0185", 6876086, "1.2.0"),
        ("0x34CfAC646f301356fAa8B21e94227e3583Fe3F5F", 6876642, "1.1.1"),
    ],
    EthereumNetwork.POLYGON: [
        ("0x29fcB43b46531BcA003ddC8FCB67FFE91900C762", 44367857, "1.4.1+L2"),
        ("0x41675C099F32341bf84BFc5382aF534df5C7461a", 44367925, "1.4.1"),
        (
            "0xfb1bffC9d739B8D520DaF37dF666da4C687191EA",
            34516629,
            "1.3.0+L2",
        ),  # safe singleton address
        (
            "0x3E5c63644E683549055b9Be8653de26E0B4CD36E",
            14306478,
            "1.3.0+L2",
        ),  # default singleton address
        ("0xd9Db270c1B5E3Bd161E8c8503c55cEABeE709552", 14306478, "1.3.0"),
    ],
    EthereumNetwork.POLYGON_ZKEVM: [
        (
            "0xfb1bffC9d739B8D520DaF37dF666da4C687191EA",
            4460434,
            "1.3.0+L2",
        ),  # safe singleton address
        (
            "0x3E5c63644E683549055b9Be8653de26E0B4CD36E",
            79000,
            "1.3.0+L2",
        ),  # default singleton address
        ("0xd9Db270c1B5E3Bd161E8c8503c55cEABeE709552", 79000, "1.3.0"),
    ],
    EthereumNetwork.MUMBAI: [
        ("0x3E5c63644E683549055b9Be8653de26E0B4CD36E", 13736914, "1.3.0+L2"),
        ("0xd9Db270c1B5E3Bd161E8c8503c55cEABeE709552", 13736914, "1.3.0"),
    ],
    EthereumNetwork.ARBITRUM_ONE: [
        (
            "0xfb1bffC9d739B8D520DaF37dF666da4C687191EA",
            88610931,
            "1.3.0+L2",
        ),  # safe singleton address
        (
            "0x3E5c63644E683549055b9Be8653de26E0B4CD36E",
            1146,
            "1.3.0+L2",
        ),  # default singleton address
        ("0xd9Db270c1B5E3Bd161E8c8503c55cEABeE709552", 1140, "1.3.0"),
    ],
    EthereumNetwork.ARBITRUM_NOVA: [
        ("0x3E5c63644E683549055b9Be8653de26E0B4CD36E", 426, "1.3.0+L2"),
        ("0xd9Db270c1B5E3Bd161E8c8503c55cEABeE709552", 427, "1.3.0"),
    ],
    EthereumNetwork.ARBITRUM_RINKEBY: [
        ("0x3E5c63644E683549055b9Be8653de26E0B4CD36E", 57070, "1.3.0+L2"),
        ("0xd9Db270c1B5E3Bd161E8c8503c55cEABeE709552", 57070, "1.3.0"),
    ],
    EthereumNetwork.ARBITRUM_GOERLI: [
        ("0x3E5c63644E683549055b9Be8653de26E0B4CD36E", 11545, "1.3.0+L2"),
        ("0xd9Db270c1B5E3Bd161E8c8503c55cEABeE709552", 11546, "1.3.0"),
    ],
    EthereumNetwork.ARBITRUM_SEPOLIA: [
        ("0x3E5c63644E683549055b9Be8653de26E0B4CD36E", 154, "1.3.0+L2"),
        ("0xd9Db270c1B5E3Bd161E8c8503c55cEABeE709552", 155, "1.3.0"),
    ],
    EthereumNetwork.BINANCE_SMART_CHAIN_MAINNET: [
        ("0x29fcB43b46531BcA003ddC8FCB67FFE91900C762", 31484712, "1.4.1+L2"),
        ("0x41675C099F32341bf84BFc5382aF534df5C7461a", 31484715, "1.4.1"),
        (
            "0xfb1bffC9d739B8D520DaF37dF666da4C687191EA",
            28092011,
            "1.3.0+L2",
        ),  # safe singleton address
        (
            "0x3E5c63644E683549055b9Be8653de26E0B4CD36E",
            8485899,
            "1.3.0+L2",
        ),  # default singleton address
        (
            "0x69f4D1788e39c87893C980c06EdF4b7f686e2938",
            28092014,
            "1.3.0",
        ),  # safe singleton address
        (
            "0xd9Db270c1B5E3Bd161E8c8503c55cEABeE709552",
            8485903,
            "1.3.0",
        ),  # default singleton address
    ],
    EthereumNetwork.CELO_MAINNET: [
        ("0xfb1bffC9d739B8D520DaF37dF666da4C687191EA", 8944350, "1.3.0+L2"),
        ("0x69f4D1788e39c87893C980c06EdF4b7f686e2938", 8944351, "1.3.0"),
    ],
    EthereumNetwork.AVALANCHE_C_CHAIN: [
        (
            "0x3E5c63644E683549055b9Be8653de26E0B4CD36E",
            22_123_383,
            "1.3.0+L2",
        ),  # default singleton address
        (
            "0xfb1bffC9d739B8D520DaF37dF666da4C687191EA",
            4_949_507,
            "1.3.0+L2",
        ),  # safe singleton address
        (
            "0xd9Db270c1B5E3Bd161E8c8503c55cEABeE709552",
            14_747_111,
            "1.3.0",
        ),  # default singleton address
        (
            "0x69f4D1788e39c87893C980c06EdF4b7f686e2938",
            4_949_512,
            "1.3.0",
        ),  # safe singleton address
    ],
    EthereumNetwork.MOONBEAM: [
        ("0x3E5c63644E683549055b9Be8653de26E0B4CD36E", 172_092, "1.3.0+L2"),
        ("0xd9Db270c1B5E3Bd161E8c8503c55cEABeE709552", 172_094, "1.3.0"),
    ],
    EthereumNetwork.MOONRIVER: [
        ("0x3E5c63644E683549055b9Be8653de26E0B4CD36E", 707_738, "1.3.0+L2"),
        ("0xd9Db270c1B5E3Bd161E8c8503c55cEABeE709552", 707_741, "1.3.0"),
    ],
    EthereumNetwork.MOONBASE_ALPHA: [
        ("0x3E5c63644E683549055b9Be8653de26E0B4CD36E", 939_244, "1.3.0+L2"),
        ("0xd9Db270c1B5E3Bd161E8c8503c55cEABeE709552", 939_246, "1.3.0"),
    ],
    EthereumNetwork.FUSE_MAINNET: [
        ("0x3E5c63644E683549055b9Be8653de26E0B4CD36E", 12_725_078, "1.3.0+L2"),
        ("0xd9Db270c1B5E3Bd161E8c8503c55cEABeE709552", 12_725_081, "1.3.0"),
    ],
    EthereumNetwork.FUSE_SPARKNET: [
        ("0x3E5c63644E683549055b9Be8653de26E0B4CD36E", 1_010_518, "1.3.0+L2"),
        ("0xd9Db270c1B5E3Bd161E8c8503c55cEABeE709552", 1_010_520, "1.3.0"),
    ],
    EthereumNetwork.POLIS_MAINNET: [
        ("0x3E5c63644E683549055b9Be8653de26E0B4CD36E", 1227, "1.3.0+L2"),
        ("0xd9Db270c1B5E3Bd161E8c8503c55cEABeE709552", 1278, "1.3.0"),
    ],
    EthereumNetwork.OPTIMISM: [
        (
            "0x3E5c63644E683549055b9Be8653de26E0B4CD36E",
            30813792,
            "1.3.0+L2",
        ),  # default singleton address
        (
            "0xfb1bffC9d739B8D520DaF37dF666da4C687191EA",
            173749,
            "1.3.0+L2",
        ),  # safe singleton address
        (
            "0xd9Db270c1B5E3Bd161E8c8503c55cEABeE709552",
            3936972,
            "1.3.0",
        ),  # default singleton address
        (
            "0x69f4D1788e39c87893C980c06EdF4b7f686e2938",
            173751,
            "1.3.0",
        ),  # safe singleton address
    ],
    EthereumNetwork.BOBA_BNB_MAINNET: [
        ("0xfb1bffC9d739B8D520DaF37dF666da4C687191EA", 22284, "1.3.0+L2"),
        ("0x69f4D1788e39c87893C980c06EdF4b7f686e2938", 22285, "1.3.0"),
    ],
    EthereumNetwork.BOBA_AVAX: [
        ("0xfb1bffC9d739B8D520DaF37dF666da4C687191EA", 55746, "1.3.0+L2"),
        ("0x69f4D1788e39c87893C980c06EdF4b7f686e2938", 55747, "1.3.0"),
    ],
    EthereumNetwork.BOBA_NETWORK: [
        ("0xfb1bffC9d739B8D520DaF37dF666da4C687191EA", 170908, "1.3.0+L2"),
        ("0x69f4D1788e39c87893C980c06EdF4b7f686e2938", 170910, "1.3.0"),
    ],
    EthereumNetwork.AURORA_MAINNET: [
        ("0x3E5c63644E683549055b9Be8653de26E0B4CD36E", 52494580, "1.3.0+L2"),
        ("0xd9Db270c1B5E3Bd161E8c8503c55cEABeE709552", 52494580, "1.3.0"),
    ],
    EthereumNetwork.METIS_STARDUST_TESTNET: [
        ("0xfb1bffC9d739B8D520DaF37dF666da4C687191EA", 56124, "1.3.0+L2"),
        ("0x69f4D1788e39c87893C980c06EdF4b7f686e2938", 56125, "1.3.0"),
    ],
    EthereumNetwork.METIS_GOERLI_TESTNET: [
        ("0xfb1bffC9d739B8D520DaF37dF666da4C687191EA", 131845, "1.3.0+L2"),
        ("0x69f4D1788e39c87893C980c06EdF4b7f686e2938", 131846, "1.3.0"),
    ],
    EthereumNetwork.METIS_ANDROMEDA_MAINNET: [
        ("0xfb1bffC9d739B8D520DaF37dF666da4C687191EA", 61767, "1.3.0+L2"),
        ("0x69f4D1788e39c87893C980c06EdF4b7f686e2938", 61768, "1.3.0"),
    ],
    EthereumNetwork.SHYFT_MAINNET: [
        ("0x3E5c63644E683549055b9Be8653de26E0B4CD36E", 1000, "1.3.0+L2"),  # v1.3.0
    ],
    EthereumNetwork.SHYFT_TESTNET: [
        ("0x3E5c63644E683549055b9Be8653de26E0B4CD36E", 1984340, "1.3.0+L2"),  # v1.3.0
    ],
    EthereumNetwork.REI_NETWORK: [
        ("0x3E5c63644E683549055b9Be8653de26E0B4CD36E", 2388036, "1.3.0+L2"),
        ("0xd9Db270c1B5E3Bd161E8c8503c55cEABeE709552", 2388042, "1.3.0"),
    ],
    EthereumNetwork.METER_MAINNET: [
        ("0xfb1bffC9d739B8D520DaF37dF666da4C687191EA", 23863901, "1.3.0+L2")  # v1.3.0
    ],
    EthereumNetwork.METER_TESTNET: [
        ("0xfb1bffC9d739B8D520DaF37dF666da4C687191EA", 15035438, "1.3.0+L2")  # v1.3.0
    ],
    EthereumNetwork.EURUS_MAINNET: [
        ("0x3E5c63644E683549055b9Be8653de26E0B4CD36E", 7127163, "1.3.0+L2"),
        ("0xd9Db270c1B5E3Bd161E8c8503c55cEABeE709552", 7127166, "1.3.0"),
    ],
    EthereumNetwork.EURUS_TESTNET: [
        ("0x3E5c63644E683549055b9Be8653de26E0B4CD36E", 12845441, "1.3.0+L2"),
        ("0xd9Db270c1B5E3Bd161E8c8503c55cEABeE709552", 12845443, "1.3.0"),
    ],
    EthereumNetwork.VENIDIUM_MAINNET: [
        ("0x3E5c63644E683549055b9Be8653de26E0B4CD36E", 1127191, "1.3.0+L2"),
        ("0xd9Db270c1B5E3Bd161E8c8503c55cEABeE709552", 1127192, "1.3.0"),
    ],
    EthereumNetwork.VENIDIUM_TESTNET: [
        ("0x3E5c63644E683549055b9Be8653de26E0B4CD36E", 761243, "1.3.0+L2"),
        ("0xd9Db270c1B5E3Bd161E8c8503c55cEABeE709552", 761244, "1.3.0"),
    ],
    EthereumNetwork.GODWOKEN_TESTNET_V1: [
        ("0xfb1bffC9d739B8D520DaF37dF666da4C687191EA", 93204, "1.3.0+L2"),
        ("0x69f4D1788e39c87893C980c06EdF4b7f686e2938", 93168, "1.3.0"),
    ],
    EthereumNetwork.KLAYTN_TESTNET_BAOBAB: [
        ("0xfb1bffC9d739B8D520DaF37dF666da4C687191EA", 93821635, "1.3.0+L2"),
    ],
    EthereumNetwork.KLAYTN_MAINNET_CYPRESS: [
        ("0xfb1bffC9d739B8D520DaF37dF666da4C687191EA", 93507490, "1.3.0+L2"),
    ],
    EthereumNetwork.MILKOMEDA_A1_TESTNET: [
        ("0x3E5c63644E683549055b9Be8653de26E0B4CD36E", 796, "1.3.0+L2"),
        ("0xd9Db270c1B5E3Bd161E8c8503c55cEABeE709552", 797, "1.3.0"),
    ],
    EthereumNetwork.MILKOMEDA_A1_MAINNET: [
        ("0x3E5c63644E683549055b9Be8653de26E0B4CD36E", 6218, "1.3.0+L2"),
        ("0xd9Db270c1B5E3Bd161E8c8503c55cEABeE709552", 6042, "1.3.0"),
    ],
    EthereumNetwork.MILKOMEDA_C1_TESTNET: [
        ("0x3E5c63644E683549055b9Be8653de26E0B4CD36E", 5080339, "1.3.0+L2"),
        ("0xd9Db270c1B5E3Bd161E8c8503c55cEABeE709552", 5080357, "1.3.0"),
    ],
    EthereumNetwork.MILKOMEDA_C1_MAINNET: [
        ("0x3E5c63644E683549055b9Be8653de26E0B4CD36E", 4896727, "1.3.0+L2"),
        ("0xd9Db270c1B5E3Bd161E8c8503c55cEABeE709552", 4896733, "1.3.0"),
    ],
    EthereumNetwork.CRONOS_TESTNET: [
        ("0xfb1bffC9d739B8D520DaF37dF666da4C687191EA", 3290833, "1.3.0+L2"),
        ("0x69f4D1788e39c87893C980c06EdF4b7f686e2938", 3290835, "1.3.0"),
    ],
    EthereumNetwork.CRONOS_MAINNET_BETA: [
        ("0xfb1bffC9d739B8D520DaF37dF666da4C687191EA", 3002268, "1.3.0+L2"),
        ("0x69f4D1788e39c87893C980c06EdF4b7f686e2938", 3002760, "1.3.0"),
    ],
    EthereumNetwork.RABBIT_ANALOG_TESTNET_CHAIN: [
        ("0x3E5c63644E683549055b9Be8653de26E0B4CD36E", 1434229, "1.3.0+L2"),
        ("0xd9Db270c1B5E3Bd161E8c8503c55cEABeE709552", 1434230, "1.3.0"),
    ],
    EthereumNetwork.CLOUDWALK_TESTNET: [
        ("0x3E5c63644E683549055b9Be8653de26E0B4CD36E", 13743076, "1.3.0+L2"),
        ("0xd9Db270c1B5E3Bd161E8c8503c55cEABeE709552", 13743082, "1.3.0"),
    ],
    EthereumNetwork.KCC_MAINNET: [
        ("0x3E5c63644E683549055b9Be8653de26E0B4CD36E", 4860807, "1.3.0+L2"),
        ("0xd9Db270c1B5E3Bd161E8c8503c55cEABeE709552", 4860810, "1.3.0"),
    ],
    EthereumNetwork.KCC_TESTNET: [
        ("0x3E5c63644E683549055b9Be8653de26E0B4CD36E", 12147586, "1.3.0+L2"),
        ("0xd9Db270c1B5E3Bd161E8c8503c55cEABeE709552", 12147596, "1.3.0"),
    ],
    EthereumNetwork.PUBLICMINT_MAINNET: [
        ("0x3E5c63644E683549055b9Be8653de26E0B4CD36E", 19974991, "1.3.0+L2"),
        ("0xd9Db270c1B5E3Bd161E8c8503c55cEABeE709552", 19974993, "1.3.0"),
    ],
    EthereumNetwork.PUBLICMINT_TESTNET: [
        ("0x3E5c63644E683549055b9Be8653de26E0B4CD36E", 14062206, "1.3.0+L2"),
        ("0xd9Db270c1B5E3Bd161E8c8503c55cEABeE709552", 14062208, "1.3.0"),
    ],
    EthereumNetwork.XINFIN_XDC_NETWORK: [
        ("0x3E5c63644E683549055b9Be8653de26E0B4CD36E", 53901616, "1.3.0+L2"),
        ("0xd9Db270c1B5E3Bd161E8c8503c55cEABeE709552", 53901624, "1.3.0"),
    ],
    EthereumNetwork.XDC_APOTHEM_NETWORK: [
        ("0x3E5c63644E683549055b9Be8653de26E0B4CD36E", 42293309, "1.3.0+L2"),
        ("0xd9Db270c1B5E3Bd161E8c8503c55cEABeE709552", 42293315, "1.3.0"),
    ],
    EthereumNetwork.BASE_MAINNET: [
        ("0xfb1bffC9d739B8D520DaF37dF666da4C687191EA", 595207, "1.3.0+L2"),
        ("0x69f4D1788e39c87893C980c06EdF4b7f686e2938", 595211, "1.3.0"),
    ],
    EthereumNetwork.BASE_GOERLI_TESTNET: [
        ("0x29fcB43b46531BcA003ddC8FCB67FFE91900C762", 7330635, "1.4.1+L2"),
        ("0x41675C099F32341bf84BFc5382aF534df5C7461a", 7330643, "1.4.1"),
        ("0xfb1bffC9d739B8D520DaF37dF666da4C687191EA", 938848, "1.3.0+L2"),
        ("0x69f4D1788e39c87893C980c06EdF4b7f686e2938", 939064, "1.3.0"),
    ],
    EthereumNetwork.KAVA_EVM: [
        ("0x3E5c63644E683549055b9Be8653de26E0B4CD36E", 2116303, "1.3.0+L2"),
        ("0xd9Db270c1B5E3Bd161E8c8503c55cEABeE709552", 2116307, "1.3.0"),
    ],
    EthereumNetwork.CROSSBELL: [
        ("0x3E5c63644E683549055b9Be8653de26E0B4CD36E", 28314790, "1.3.0+L2"),
        ("0xd9Db270c1B5E3Bd161E8c8503c55cEABeE709552", 28314796, "1.3.0"),
    ],
    EthereumNetwork.IOTEX_NETWORK_MAINNET: [
        ("0xfb1bffC9d739B8D520DaF37dF666da4C687191EA", 22172521, "1.3.0+L2"),
        ("0x69f4D1788e39c87893C980c06EdF4b7f686e2938", 22172524, "1.3.0"),
    ],
    EthereumNetwork.HARMONY_MAINNET_SHARD_0: [
        ("0xfb1bffC9d739B8D520DaF37dF666da4C687191EA", 22502193, "1.3.0+L2"),
        ("0x69f4D1788e39c87893C980c06EdF4b7f686e2938", 22502199, "1.3.0"),
        ("0x3736aC8400751bf07c6A2E4db3F4f3D9D422abB2", 11526669, "1.2.0"),
    ],
    EthereumNetwork.HARMONY_TESTNET_SHARD_0: [
        ("0xfb1bffC9d739B8D520DaF37dF666da4C687191EA", 4824474, "1.3.0+L2"),
        ("0x69f4D1788e39c87893C980c06EdF4b7f686e2938", 4824480, "1.3.0"),
    ],
    EthereumNetwork.VELAS_EVM_MAINNET: [
        ("0xfb1bffC9d739B8D520DaF37dF666da4C687191EA", 27572492, "1.3.0+L2"),
        ("0x69f4D1788e39c87893C980c06EdF4b7f686e2938", 27572642, "1.3.0"),
    ],
    EthereumNetwork.WEMIX3_0_MAINNET: [
        ("0xfb1bffC9d739B8D520DaF37dF666da4C687191EA", 12651754, "1.3.0+L2"),
        ("0x69f4D1788e39c87893C980c06EdF4b7f686e2938", 12651757, "1.3.0"),
    ],
    EthereumNetwork.WEMIX3_0_TESTNET: [
        ("0xfb1bffC9d739B8D520DaF37dF666da4C687191EA", 20834033, "1.3.0+L2"),
        ("0x69f4D1788e39c87893C980c06EdF4b7f686e2938", 20834039, "1.3.0"),
    ],
    EthereumNetwork.EVMOS_TESTNET: [
        ("0x3E5c63644E683549055b9Be8653de26E0B4CD36E", 70652, "1.3.0+L2"),
        ("0xd9Db270c1B5E3Bd161E8c8503c55cEABeE709552", 70654, "1.3.0"),
    ],
    EthereumNetwork.EVMOS: [
        ("0x3E5c63644E683549055b9Be8653de26E0B4CD36E", 158463, "1.3.0+L2"),
        ("0xd9Db270c1B5E3Bd161E8c8503c55cEABeE709552", 158486, "1.3.0"),
    ],
    EthereumNetwork.SCROLL_GOERLI_TESTNET: [
        ("0xfb1bffC9d739B8D520DaF37dF666da4C687191EA", 676474, "1.3.0+L2"),
        ("0x69f4D1788e39c87893C980c06EdF4b7f686e2938", 676478, "1.3.0"),
    ],
    EthereumNetwork.MAP_MAINNET: [
        ("0x3E5c63644E683549055b9Be8653de26E0B4CD36E", 5190553, "1.3.0+L2"),
        ("0xd9Db270c1B5E3Bd161E8c8503c55cEABeE709552", 5190556, "1.3.0"),
    ],
    EthereumNetwork.MAP_MAKALU: [
        ("0x3E5c63644E683549055b9Be8653de26E0B4CD36E", 2987582, "1.3.0+L2"),
        ("0xd9Db270c1B5E3Bd161E8c8503c55cEABeE709552", 2987584, "1.3.0"),
    ],
    EthereumNetwork.ETHEREUM_CLASSIC_MAINNET: [
        ("0xfb1bffC9d739B8D520DaF37dF666da4C687191EA", 15904944, "1.3.0+L2"),
        ("0x69f4D1788e39c87893C980c06EdF4b7f686e2938", 15904946, "1.3.0"),
    ],
    EthereumNetwork.ETHEREUM_CLASSIC_TESTNET_MORDOR: [
        ("0xfb1bffC9d739B8D520DaF37dF666da4C687191EA", 6333171, "1.3.0+L2"),
        ("0x69f4D1788e39c87893C980c06EdF4b7f686e2938", 6333172, "1.3.0"),
    ],
    EthereumNetwork.SEPOLIA: [
        ("0x29fcB43b46531BcA003ddC8FCB67FFE91900C762", 3921532, "1.4.1+L2"),
        ("0x41675C099F32341bf84BFc5382aF534df5C7461a", 3921533, "1.4.1"),
        (
            "0x3E5c63644E683549055b9Be8653de26E0B4CD36E",
            2086878,
            "1.3.0+L2",
        ),  # Default singleton address
        (
            "0xfb1bffC9d739B8D520DaF37dF666da4C687191EA",
            2087039,
            "1.3.0+L2",
        ),  # Safe singleton address
        (
            "0xd9Db270c1B5E3Bd161E8c8503c55cEABeE709552",
            2086880,
            "1.3.0",
        ),  # Default singleton address
        (
            "0x69f4D1788e39c87893C980c06EdF4b7f686e2938",
            2087040,
            "1.3.0",
        ),  # Safe singleton address
    ],
    EthereumNetwork.TENET_TESTNET: [
        ("0xfb1bffC9d739B8D520DaF37dF666da4C687191EA", 885391, "1.3.0+L2"),
        ("0x69f4D1788e39c87893C980c06EdF4b7f686e2938", 885392, "1.3.0"),
    ],
    EthereumNetwork.TENET: [
        ("0xfb1bffC9d739B8D520DaF37dF666da4C687191EA", 727470, "1.3.0+L2"),
        ("0x69f4D1788e39c87893C980c06EdF4b7f686e2938", 727472, "1.3.0"),
    ],
    EthereumNetwork.LINEA_TESTNET: [
        ("0x3E5c63644E683549055b9Be8653de26E0B4CD36E", 363132, "1.3.0+L2"),
        ("0xd9Db270c1B5E3Bd161E8c8503c55cEABeE709552", 363135, "1.3.0"),
    ],
    EthereumNetwork.ASTAR: [
        ("0x3E5c63644E683549055b9Be8653de26E0B4CD36E", 1106426, "1.3.0+L2"),
        ("0xd9Db270c1B5E3Bd161E8c8503c55cEABeE709552", 1106429, "1.3.0"),
    ],
    EthereumNetwork.SHIDEN: [
        ("0x3E5c63644E683549055b9Be8653de26E0B4CD36E", 1634935, "1.3.0+L2"),
        ("0xd9Db270c1B5E3Bd161E8c8503c55cEABeE709552", 1634935, "1.3.0"),
    ],
    EthereumNetwork.DARWINIA_NETWORK: [
        (
            "0xfb1bffC9d739B8D520DaF37dF666da4C687191EA",
            491175,
            "1.3.0+L2",
        )
    ],
    EthereumNetwork.DARWINIA_CRAB_NETWORK: [
        (
            "0xfb1bffC9d739B8D520DaF37dF666da4C687191EA",
            739900,
            "1.3.0+L2",
        )
    ],
    EthereumNetwork.ZORA_NETWORK: [
        ("0x3E5c63644E683549055b9Be8653de26E0B4CD36E", 11932, "1.3.0+L2"),
        ("0xd9Db270c1B5E3Bd161E8c8503c55cEABeE709552", 11934, "1.3.0"),
    ],
    EthereumNetwork.ZKSYNC_ALPHA_TESTNET: [
        ("0x1727c2c531cf966f902E5927b98490fDFb3b2b70", 8619879, "1.3.0+L2"),
        ("0xB00ce5CCcdEf57e539ddcEd01DF43a13855d9910", 8619884, "1.3.0"),
    ],
    EthereumNetwork.ZKSYNC_V2: [
        ("0x1727c2c531cf966f902E5927b98490fDFb3b2b70", 7259224, "1.3.0+L2"),
        ("0xB00ce5CCcdEf57e539ddcEd01DF43a13855d9910", 7259230, "1.3.0"),
    ],
    EthereumNetwork.MANTLE_TESTNET: [
        ("0xfb1bffC9d739B8D520DaF37dF666da4C687191EA", 4404246, "1.3.0+L2"),
        ("0x69f4D1788e39c87893C980c06EdF4b7f686e2938", 4404284, "1.3.0"),
    ],
    EthereumNetwork.MANTLE: [
        ("0xfb1bffC9d739B8D520DaF37dF666da4C687191EA", 1511, "1.3.0+L2"),
        ("0x69f4D1788e39c87893C980c06EdF4b7f686e2938", 1512, "1.3.0"),
    ],
    EthereumNetwork.CASCADIA_TESTNET: [
        ("0xfb1bffC9d739B8D520DaF37dF666da4C687191EA", 1408599, "1.3.0+L2"),
        ("0x69f4D1788e39c87893C980c06EdF4b7f686e2938", 1408613, "1.3.0"),
    ],
    EthereumNetwork.OASIS_SAPPHIRE: [
        ("0xfb1bffC9d739B8D520DaF37dF666da4C687191EA", 325640, "1.3.0+L2"),
        ("0x69f4D1788e39c87893C980c06EdF4b7f686e2938", 325643, "1.3.0"),
    ],
    EthereumNetwork.OASIS_SAPPHIRE_TESTNET: [
        ("0xfb1bffC9d739B8D520DaF37dF666da4C687191EA", 1378154, "1.3.0+L2"),
        ("0x69f4D1788e39c87893C980c06EdF4b7f686e2938", 1378155, "1.3.0"),
    ],
    EthereumNetwork.EDGEWARE_MAINNET: [
        ("0x3E5c63644E683549055b9Be8653de26E0B4CD36E", 18176819, "1.3.0+L2"),
        ("0xd9Db270c1B5E3Bd161E8c8503c55cEABeE709552", 18176820, "1.3.0"),
    ],
    EthereumNetwork.LINEA: [
        ("0x3E5c63644E683549055b9Be8653de26E0B4CD36E", 17, "1.3.0+L2"),
        ("0xd9Db270c1B5E3Bd161E8c8503c55cEABeE709552", 18, "1.3.0"),
    ],
    EthereumNetwork.NEON_EVM_DEVNET: [
        ("0xfb1bffC9d739B8D520DaF37dF666da4C687191EA", 205147021, "1.3.0+L2"),
        ("0x69f4D1788e39c87893C980c06EdF4b7f686e2938", 205147000, "1.3.0"),
    ],
    EthereumNetwork.NEON_EVM_MAINNET: [
        ("0xfb1bffC9d739B8D520DaF37dF666da4C687191EA", 203994162, "1.3.0+L2"),
        ("0x69f4D1788e39c87893C980c06EdF4b7f686e2938", 203994202, "1.3.0"),
    ],
    EthereumNetwork.SCROLL_SEPOLIA_TESTNET: [
        ("0x3E5c63644E683549055b9Be8653de26E0B4CD36E", 6261, "1.3.0+L2"),
        ("0xd9Db270c1B5E3Bd161E8c8503c55cEABeE709552", 6262, "1.3.0"),
    ],
    EthereumNetwork.FANTOM_OPERA: [
        ("0xfb1bffC9d739B8D520DaF37dF666da4C687191EA", 38810826, "1.3.0+L2"),
        ("0xd9Db270c1B5E3Bd161E8c8503c55cEABeE709552", 21817262, "1.3.0"),
        ("0x3E5c63644E683549055b9Be8653de26E0B4CD36E", 4580000, "1.3.0+L2"),
    ],
    EthereumNetwork.FANTOM_TESTNET: [
        ("0xd9Db270c1B5E3Bd161E8c8503c55cEABeE709552", 4627348, "1.3.0"),
        ("0x5696Ae62C36aF747966522C401FbD57492451f19", 4627348, "1.3.0"),
    ],
    EthereumNetwork.RSK_MAINNET: [
        ("0x3E5c63644E683549055b9Be8653de26E0B4CD36E", 3891238, "1.3.0+L2"),
        ("0xd9Db270c1B5E3Bd161E8c8503c55cEABeE709552", 3891240, "1.3.0"),
    ],
    EthereumNetwork.RSK_TESTNET: [
        ("0x3E5c63644E683549055b9Be8653de26E0B4CD36E", 2362236, "1.3.0+L2"),
        ("0xd9Db270c1B5E3Bd161E8c8503c55cEABeE709552", 2362238, "1.3.0"),
    ],
    EthereumNetwork.JAPAN_OPEN_CHAIN_MAINNET: [
        ("0xfb1bffC9d739B8D520DaF37dF666da4C687191EA", 7709133, "1.3.0+L2"),
        ("0x69f4D1788e39c87893C980c06EdF4b7f686e2938", 7709135, "1.3.0"),
    ],
    EthereumNetwork.JAPAN_OPEN_CHAIN_TESTNET: [
        ("0xfb1bffC9d739B8D520DaF37dF666da4C687191EA", 1315570, "1.3.0+L2"),
        ("0x69f4D1788e39c87893C980c06EdF4b7f686e2938", 1315572, "1.3.0"),
    ],
    EthereumNetwork.ZETACHAIN_ATHENS_TESTNET: [
        ("0xfb1bffC9d739B8D520DaF37dF666da4C687191EA", 1962980, "1.3.0+L2"),
        ("0x69f4D1788e39c87893C980c06EdF4b7f686e2938", 1962981, "1.3.0"),
    ],
    EthereumNetwork.SCROLL: [
        ("0x3E5c63644E683549055b9Be8653de26E0B4CD36E", 187, "1.3.0+L2"),
        ("0xd9Db270c1B5E3Bd161E8c8503c55cEABeE709552", 189, "1.3.0"),
    ],
    EthereumNetwork.TELOS_EVM_MAINNET: [
        ("0x3E5c63644E683549055b9Be8653de26E0B4CD36E", 237435759, "1.3.0+L2"),
        ("0xd9Db270c1B5E3Bd161E8c8503c55cEABeE709552", 237435774, "1.3.0"),
    ],
    EthereumNetwork.TELOS_EVM_TESTNET: [
        ("0x3E5c63644E683549055b9Be8653de26E0B4CD36E", 194005796, "1.3.0+L2"),
        ("0xd9Db270c1B5E3Bd161E8c8503c55cEABeE709552", 194005824, "1.3.0"),
    ],
    EthereumNetwork.PGN_MAINNET: [
        ("0x3E5c63644E683549055b9Be8653de26E0B4CD36E", 344345, "1.3.0+L2"),
        ("0xd9Db270c1B5E3Bd161E8c8503c55cEABeE709552", 344348, "1.3.0"),
    ],
    EthereumNetwork.PGN_TESTNET: [
        ("0x3E5c63644E683549055b9Be8653de26E0B4CD36E", 1774114, "1.3.0+L2"),
        ("0xd9Db270c1B5E3Bd161E8c8503c55cEABeE709552", 1774116, "1.3.0"),
    ],
    EthereumNetwork.ARTHERA_TESTNET: [
        ("0x29fcB43b46531BcA003ddC8FCB67FFE91900C762", 4186405, "1.4.1+L2"),
        ("0x41675C099F32341bf84BFc5382aF534df5C7461a", 4186415, "1.4.1"),
        ("0xfb1bffC9d739B8D520DaF37dF666da4C687191EA", 119967, "1.3.0+L2"),
        ("0x69f4D1788e39c87893C980c06EdF4b7f686e2938", 119968, "1.3.0"),
    ],
<<<<<<< HEAD
    EthereumNetwork.HAQQ_NETWORK: [
        ("0x29fcB43b46531BcA003ddC8FCB67FFE91900C762", 9054796, "1.4.1+L2"),
        ("0x41675C099F32341bf84BFc5382aF534df5C7461a", 9054798, "1.4.1"),
        ("0xfb1bffC9d739B8D520DaF37dF666da4C687191EA", 422246, "1.3.0+L2"),
        ("0xd9Db270c1B5E3Bd161E8c8503c55cEABeE709552", 422357, "1.3.0"),
    ],
    EthereumNetwork.HAQQ_TESTNET: [
        ("0x29fcB43b46531BcA003ddC8FCB67FFE91900C762", 7031878, "1.4.1+L2"),
        ("0x41675C099F32341bf84BFc5382aF534df5C7461a", 7031879, "1.4.1"),
        ("0xfb1bffC9d739B8D520DaF37dF666da4C687191EA", 1514959, "1.3.0+L2"),
        ("0x69f4D1788e39c87893C980c06EdF4b7f686e2938", 1514966, "1.3.0"),
=======
    EthereumNetwork.MANTA_PACIFIC_MAINNET: [
        ("0x3E5c63644E683549055b9Be8653de26E0B4CD36E", 338471, "1.3.0+L2"),
        ("0xd9Db270c1B5E3Bd161E8c8503c55cEABeE709552", 338472, "1.3.0"),
>>>>>>> 17fa076a
    ],
}

PROXY_FACTORIES: Dict[EthereumNetwork, List[Tuple[str, int]]] = {
    EthereumNetwork.MAINNET: [
        ("0x4e1DCf7AD4e460CfD30791CCC4F9c8a4f820ec67", 17440707),  # v1.4.1
        (
            "0xC22834581EbC8527d974F8a1c97E1bEA4EF910BC",
            14981216,
        ),  # v1.3.0 safe singleton address
        (
            "0xa6B71E26C5e0845f74c812102Ca7114b6a896AB2",
            12504126,
        ),  # v1.3.0 default singleton address
        ("0x76E2cFc1F5Fa8F6a5b3fC4c8F4788F0116861F9B", 9084508),  # v1.1.1
        ("0x50e55Af101C777bA7A1d560a774A82eF002ced9F", 8915731),  # v1.1.0
        ("0x12302fE9c02ff50939BaAaaf415fc226C078613C", 7450116),  # v1.0.0
    ],
    EthereumNetwork.RINKEBY: [
        ("0xa6B71E26C5e0845f74c812102Ca7114b6a896AB2", 8493997),  # v1.3.0
        ("0x76E2cFc1F5Fa8F6a5b3fC4c8F4788F0116861F9B", 5590757),
        ("0x50e55Af101C777bA7A1d560a774A82eF002ced9F", 5423494),
        ("0x12302fE9c02ff50939BaAaaf415fc226C078613C", 4110083),
    ],
    EthereumNetwork.GOERLI: [
        ("0x4e1DCf7AD4e460CfD30791CCC4F9c8a4f820ec67", 8681525),  # v1.4.1
        (
            "0xC22834581EbC8527d974F8a1c97E1bEA4EF910BC",
            6900531,
        ),  # v1.3.0 safe singleton address
        (
            "0xa6B71E26C5e0845f74c812102Ca7114b6a896AB2",
            4695402,
        ),  # v1.3.0 default singleton address
        ("0x76E2cFc1F5Fa8F6a5b3fC4c8F4788F0116861F9B", 1798666),
        ("0x50e55Af101C777bA7A1d560a774A82eF002ced9F", 1631491),
        ("0x12302fE9c02ff50939BaAaaf415fc226C078613C", 312509),
    ],
    EthereumNetwork.KOVAN: [
        ("0xa6B71E26C5e0845f74c812102Ca7114b6a896AB2", 25059601),  # v1.3.0
        ("0x76E2cFc1F5Fa8F6a5b3fC4c8F4788F0116861F9B", 15366151),
        ("0x50e55Af101C777bA7A1d560a774A82eF002ced9F", 14740731),
        ("0x12302fE9c02ff50939BaAaaf415fc226C078613C", 10629898),
    ],
    EthereumNetwork.GNOSIS: [
        ("0x4e1DCf7AD4e460CfD30791CCC4F9c8a4f820ec67", 27419153),  # v1.4.1
        (
            "0xC22834581EbC8527d974F8a1c97E1bEA4EF910BC",
            27679953,
        ),  # v1.3.0 safe singleton address
        (
            "0xa6B71E26C5e0845f74c812102Ca7114b6a896AB2",
            16236878,
        ),  # v1.3.0 default singleton address
        ("0x76E2cFc1F5Fa8F6a5b3fC4c8F4788F0116861F9B", 10045327),  # v1.1.1
        ("0x12302fE9c02ff50939BaAaaf415fc226C078613C", 17677119),  # v1.0.0
    ],
    EthereumNetwork.ENERGY_WEB_CHAIN: [
        ("0xa6B71E26C5e0845f74c812102Ca7114b6a896AB2", 12028652),  # v1.3.0
        ("0x76E2cFc1F5Fa8F6a5b3fC4c8F4788F0116861F9B", 6399239),
    ],
    EthereumNetwork.ENERGY_WEB_VOLTA_TESTNET: [
        # ('0xa6B71E26C5e0845f74c812102Ca7114b6a896AB2', 0),  # v1.3.0
        ("0x76E2cFc1F5Fa8F6a5b3fC4c8F4788F0116861F9B", 6876681),
    ],
    EthereumNetwork.POLYGON: [
        ("0x4e1DCf7AD4e460CfD30791CCC4F9c8a4f820ec67", 40683009),  # v1.4.1
        (
            "0xC22834581EbC8527d974F8a1c97E1bEA4EF910BC",
            34504003,
        ),  # v1.3.0 safe singleton address
        (
            "0xa6B71E26C5e0845f74c812102Ca7114b6a896AB2",
            14306478,
        ),  # v1.3.0 default singleton address
    ],
    EthereumNetwork.MUMBAI: [
        ("0xa6B71E26C5e0845f74c812102Ca7114b6a896AB2", 13736914),  # v1.3.0
    ],
    EthereumNetwork.POLYGON_ZKEVM: [
        (
            "0xC22834581EbC8527d974F8a1c97E1bEA4EF910BC",
            4460053,
        ),  # v1.3.0 safe singleton address
        (
            "0xa6B71E26C5e0845f74c812102Ca7114b6a896AB2",
            79000,
        ),  # v1.3.0 default singleton address
    ],
    EthereumNetwork.ARBITRUM_ONE: [
        (
            "0xC22834581EbC8527d974F8a1c97E1bEA4EF910BC",
            88610602,
        ),  # v1.3.0 safe singleton address
        (
            "0xa6B71E26C5e0845f74c812102Ca7114b6a896AB2",
            1140,
        ),  # v1.3.0 default singleton address
    ],
    EthereumNetwork.ARBITRUM_NOVA: [
        ("0xa6B71E26C5e0845f74c812102Ca7114b6a896AB2", 419),  # v1.3.0
    ],
    EthereumNetwork.ARBITRUM_RINKEBY: [
        ("0xa6B71E26C5e0845f74c812102Ca7114b6a896AB2", 57070),  # v1.3.0
    ],
    EthereumNetwork.ARBITRUM_GOERLI: [
        ("0xa6B71E26C5e0845f74c812102Ca7114b6a896AB2", 11538),  # v1.3.0
    ],
    EthereumNetwork.ARBITRUM_SEPOLIA: [
        ("0xa6B71E26C5e0845f74c812102Ca7114b6a896AB2", 147),  # v1.3.0
    ],
    EthereumNetwork.BINANCE_SMART_CHAIN_MAINNET: [
        ("0x4e1DCf7AD4e460CfD30791CCC4F9c8a4f820ec67", 28092030),  # v1.4.1
        (
            "0xC22834581EbC8527d974F8a1c97E1bEA4EF910BC",
            28059981,
        ),  # v1.3.0 safe singleton address
        (
            "0xa6B71E26C5e0845f74c812102Ca7114b6a896AB2",
            8485873,
        ),  # v1.3.0 default singleton address
    ],
    EthereumNetwork.CELO_MAINNET: [
        ("0xC22834581EbC8527d974F8a1c97E1bEA4EF910BC", 8944342),  # v1.3.0
    ],
    EthereumNetwork.AVALANCHE_C_CHAIN: [
        (
            "0xa6B71E26C5e0845f74c812102Ca7114b6a896AB2",
            14_747_108,
        ),  # v1.3.0 default singleton address
        (
            "0xC22834581EbC8527d974F8a1c97E1bEA4EF910BC",
            4_949_487,
        ),  # v1.3.0 safe singleton address
    ],
    EthereumNetwork.MOONBEAM: [
        ("0xa6B71E26C5e0845f74c812102Ca7114b6a896AB2", 172078),  # v1.3.0
    ],
    EthereumNetwork.MOONRIVER: [
        ("0xa6B71E26C5e0845f74c812102Ca7114b6a896AB2", 707_721),  # v1.3.0
    ],
    EthereumNetwork.MOONBASE_ALPHA: [
        ("0xa6B71E26C5e0845f74c812102Ca7114b6a896AB2", 939_239),  # v1.3.0
    ],
    EthereumNetwork.FUSE_MAINNET: [
        ("0xa6B71E26C5e0845f74c812102Ca7114b6a896AB2", 12_725_072),  # v1.3.0
    ],
    EthereumNetwork.FUSE_SPARKNET: [
        ("0xa6B71E26C5e0845f74c812102Ca7114b6a896AB2", 1_010_506),  # v1.3.0
    ],
    EthereumNetwork.POLIS_MAINNET: [
        ("0xa6B71E26C5e0845f74c812102Ca7114b6a896AB2", 1266),  # v1.3.0
    ],
    EthereumNetwork.OPTIMISM: [
        (
            "0xa6B71E26C5e0845f74c812102Ca7114b6a896AB2",
            3936933,
        ),  # v1.3.0 default singleton address
        (
            "0xC22834581EbC8527d974F8a1c97E1bEA4EF910BC",
            173709,
        ),  # v1.3.0 safe singleton address
    ],
    EthereumNetwork.BOBA_BNB_MAINNET: [
        ("0xC22834581EbC8527d974F8a1c97E1bEA4EF910BC", 22831),  # v1.3.0
    ],
    EthereumNetwork.BOBA_AVAX: [
        ("0xC22834581EbC8527d974F8a1c97E1bEA4EF910BC", 55739),  # v1.3.0
    ],
    EthereumNetwork.BOBA_NETWORK: [
        ("0xC22834581EbC8527d974F8a1c97E1bEA4EF910BC", 170895),  # v1.3.0
    ],
    EthereumNetwork.AURORA_MAINNET: [
        ("0xa6B71E26C5e0845f74c812102Ca7114b6a896AB2", 52494580),  # v1.3.0
    ],
    EthereumNetwork.METIS_STARDUST_TESTNET: [
        ("0xC22834581EbC8527d974F8a1c97E1bEA4EF910BC", 56117),  # v1.3.0
    ],
    EthereumNetwork.METIS_GOERLI_TESTNET: [
        ("0xC22834581EbC8527d974F8a1c97E1bEA4EF910BC", 131842),  # v1.3.0
    ],
    EthereumNetwork.METIS_ANDROMEDA_MAINNET: [
        ("0xC22834581EbC8527d974F8a1c97E1bEA4EF910BC", 61758),  # v1.3.0
    ],
    EthereumNetwork.SHYFT_MAINNET: [
        ("0xa6B71E26C5e0845f74c812102Ca7114b6a896AB2", 2000),  # v1.3.0
    ],
    EthereumNetwork.SHYFT_TESTNET: [
        ("0xa6B71E26C5e0845f74c812102Ca7114b6a896AB2", 1984340),  # v1.3.0
    ],
    EthereumNetwork.REI_NETWORK: [
        ("0xa6B71E26C5e0845f74c812102Ca7114b6a896AB2", 2387999),  # v1.3.0
    ],
    EthereumNetwork.METER_MAINNET: [
        ("0xC22834581EbC8527d974F8a1c97E1bEA4EF910BC", 23863720),  # v1.3.0
    ],
    EthereumNetwork.METER_TESTNET: [
        ("0xC22834581EbC8527d974F8a1c97E1bEA4EF910BC", 15035363),  # v1.3.0
    ],
    EthereumNetwork.EURUS_MAINNET: [
        ("0xa6B71E26C5e0845f74c812102Ca7114b6a896AB2", 7127155),  # v1.3.0
    ],
    EthereumNetwork.EURUS_TESTNET: [
        ("0xa6B71E26C5e0845f74c812102Ca7114b6a896AB2", 12845425),  # v1.3.0
    ],
    EthereumNetwork.VENIDIUM_MAINNET: [
        ("0xa6B71E26C5e0845f74c812102Ca7114b6a896AB2", 1127130),  # v1.3.0
    ],
    EthereumNetwork.VENIDIUM_TESTNET: [
        ("0xa6B71E26C5e0845f74c812102Ca7114b6a896AB2", 761231),  # v1.3.0
    ],
    EthereumNetwork.GODWOKEN_TESTNET_V1: [
        ("0xC22834581EbC8527d974F8a1c97E1bEA4EF910BC", 93108),  # v1.3.0
    ],
    EthereumNetwork.KLAYTN_TESTNET_BAOBAB: [
        ("0xC22834581EbC8527d974F8a1c97E1bEA4EF910BC", 93821613),  # v1.3.0
    ],
    EthereumNetwork.KLAYTN_MAINNET_CYPRESS: [
        ("0xC22834581EbC8527d974F8a1c97E1bEA4EF910BC", 93506870),  # v1.3.0
    ],
    EthereumNetwork.MILKOMEDA_A1_TESTNET: [
        ("0xa6B71E26C5e0845f74c812102Ca7114b6a896AB2", 789),  # v1.3.0
    ],
    EthereumNetwork.MILKOMEDA_A1_MAINNET: [
        ("0xa6B71E26C5e0845f74c812102Ca7114b6a896AB2", 6218),  # v1.3.0
    ],
    EthereumNetwork.MILKOMEDA_C1_TESTNET: [
        ("0xa6B71E26C5e0845f74c812102Ca7114b6a896AB2", 5080303),  # v1.3.0
    ],
    EthereumNetwork.MILKOMEDA_C1_MAINNET: [
        ("0xa6B71E26C5e0845f74c812102Ca7114b6a896AB2", 4896699),  # v1.3.0
    ],
    EthereumNetwork.CRONOS_TESTNET: [
        ("0xC22834581EbC8527d974F8a1c97E1bEA4EF910BC", 3290819),  # v1.3.0
    ],
    EthereumNetwork.CRONOS_MAINNET_BETA: [
        ("0xC22834581EbC8527d974F8a1c97E1bEA4EF910BC", 2958469),  # v1.3.0
    ],
    EthereumNetwork.RABBIT_ANALOG_TESTNET_CHAIN: [
        ("0xa6B71E26C5e0845f74c812102Ca7114b6a896AB2", 1434222),  # v1.3.0
    ],
    EthereumNetwork.CLOUDWALK_TESTNET: [
        ("0xa6B71E26C5e0845f74c812102Ca7114b6a896AB2", 13743040),  # v1.3.0
    ],
    EthereumNetwork.KCC_MAINNET: [
        ("0xa6B71E26C5e0845f74c812102Ca7114b6a896AB2", 4860798),  # v1.3.0
    ],
    EthereumNetwork.KCC_TESTNET: [
        ("0xa6B71E26C5e0845f74c812102Ca7114b6a896AB2", 12147567),  # v1.3.0
    ],
    EthereumNetwork.PUBLICMINT_MAINNET: [
        ("0xa6B71E26C5e0845f74c812102Ca7114b6a896AB2", 19974979),  # v1.3.0
    ],
    EthereumNetwork.PUBLICMINT_TESTNET: [
        ("0xa6B71E26C5e0845f74c812102Ca7114b6a896AB2", 14062193),  # v1.3.0
    ],
    EthereumNetwork.XINFIN_XDC_NETWORK: [
        ("0xa6B71E26C5e0845f74c812102Ca7114b6a896AB2", 53901564),  # v1.3.0
    ],
    EthereumNetwork.XDC_APOTHEM_NETWORK: [
        ("0xa6B71E26C5e0845f74c812102Ca7114b6a896AB2", 42293264),  # v1.3.0
    ],
    EthereumNetwork.BASE_MAINNET: [
        ("0xC22834581EbC8527d974F8a1c97E1bEA4EF910BC", 595181),  # v1.3.0
    ],
    EthereumNetwork.BASE_GOERLI_TESTNET: [
        ("0x4e1DCf7AD4e460CfD30791CCC4F9c8a4f820ec67", 7330598),  # v1.4.1
        ("0xC22834581EbC8527d974F8a1c97E1bEA4EF910BC", 938696),  # v1.3.0
    ],
    EthereumNetwork.KAVA_EVM: [
        ("0xa6B71E26C5e0845f74c812102Ca7114b6a896AB2", 2116356),  # v1.3.0
    ],
    EthereumNetwork.CROSSBELL: [
        ("0xa6B71E26C5e0845f74c812102Ca7114b6a896AB2", 28314747),  # v1.3.0
    ],
    EthereumNetwork.IOTEX_NETWORK_MAINNET: [
        ("0xC22834581EbC8527d974F8a1c97E1bEA4EF910BC", 22172504),  # v1.3.0
    ],
    EthereumNetwork.HARMONY_MAINNET_SHARD_0: [
        ("0xC22834581EbC8527d974F8a1c97E1bEA4EF910BC", 22502012),  # v1.3.0
        ("0x4f9b1dEf3a0f6747bF8C870a27D3DeCdf029100e", 11526678),
    ],
    EthereumNetwork.HARMONY_TESTNET_SHARD_0: [
        ("0xC22834581EbC8527d974F8a1c97E1bEA4EF910BC", 4824437),  # v1.3.0
    ],
    EthereumNetwork.VELAS_EVM_MAINNET: [
        ("0xC22834581EbC8527d974F8a1c97E1bEA4EF910BC", 27571962),  # v1.3.0
    ],
    EthereumNetwork.WEMIX3_0_MAINNET: [
        ("0xC22834581EbC8527d974F8a1c97E1bEA4EF910BC", 12651730),  # v1.3.0
    ],
    EthereumNetwork.WEMIX3_0_TESTNET: [
        ("0xC22834581EbC8527d974F8a1c97E1bEA4EF910BC", 20833988),  # v1.3.0
    ],
    EthereumNetwork.EVMOS_TESTNET: [
        ("0xa6B71E26C5e0845f74c812102Ca7114b6a896AB2", 70637),  # v1.3.0
    ],
    EthereumNetwork.EVMOS: [
        ("0xa6B71E26C5e0845f74c812102Ca7114b6a896AB2", 146858),  # v1.3.0
    ],
    EthereumNetwork.SCROLL_GOERLI_TESTNET: [
        ("0xC22834581EbC8527d974F8a1c97E1bEA4EF910BC", 676384),  # v1.3.0
    ],
    EthereumNetwork.MAP_MAINNET: [
        ("0xa6B71E26C5e0845f74c812102Ca7114b6a896AB2", 5190546),  # v1.3.0
    ],
    EthereumNetwork.MAP_MAKALU: [
        ("0xa6B71E26C5e0845f74c812102Ca7114b6a896AB2", 2987578),  # v1.3.0
    ],
    EthereumNetwork.ETHEREUM_CLASSIC_MAINNET: [
        ("0x69f4D1788e39c87893C980c06EdF4b7f686e2938", 15904946),  # v1.3.0
    ],
    EthereumNetwork.ETHEREUM_CLASSIC_TESTNET_MORDOR: [
        ("0x69f4D1788e39c87893C980c06EdF4b7f686e2938", 6333172),  # v1.3.0
    ],
    EthereumNetwork.SEPOLIA: [
        ("0x4e1DCf7AD4e460CfD30791CCC4F9c8a4f820ec67", 3312223),  # v1.4.1
        (
            "0xC22834581EbC8527d974F8a1c97E1bEA4EF910BC",
            2087031,
        ),  # v1.3.0  Safe singleton address
        (
            "0xa6B71E26C5e0845f74c812102Ca7114b6a896AB2",
            2086864,
        ),  # v1.3.0  Default singleton address
    ],
    EthereumNetwork.TENET_TESTNET: [
        ("0xC22834581EbC8527d974F8a1c97E1bEA4EF910BC", 885379),  # v1.3.0
    ],
    EthereumNetwork.TENET: [
        ("0xC22834581EbC8527d974F8a1c97E1bEA4EF910BC", 727457),  # v1.3.0
    ],
    EthereumNetwork.LINEA_TESTNET: [
        ("0xa6B71E26C5e0845f74c812102Ca7114b6a896AB2", 363118),  # v1.3.0
    ],
    EthereumNetwork.ASTAR: [
        ("0xa6B71E26C5e0845f74c812102Ca7114b6a896AB2", 1106417),  # v1.3.0
    ],
    EthereumNetwork.SHIDEN: [
        ("0xa6B71E26C5e0845f74c812102Ca7114b6a896AB2", 1634935),  # v1.3.0
    ],
    EthereumNetwork.DARWINIA_NETWORK: [
        (
            "0xC22834581EbC8527d974F8a1c97E1bEA4EF910BC",
            491157,
        )
    ],
    EthereumNetwork.DARWINIA_CRAB_NETWORK: [
        (
            "0xC22834581EbC8527d974F8a1c97E1bEA4EF910BC",
            739882,
        )
    ],
    EthereumNetwork.ZORA_NETWORK: [
        ("0xa6B71E26C5e0845f74c812102Ca7114b6a896AB2", 11914),  # v1.3.0
    ],
    EthereumNetwork.ZKSYNC_ALPHA_TESTNET: [
        ("0xDAec33641865E4651fB43181C6DB6f7232Ee91c2", 8619849),  # v1.3.0
    ],
    EthereumNetwork.ZKSYNC_V2: [
        ("0xDAec33641865E4651fB43181C6DB6f7232Ee91c2", 7259190),  # v1.3.0
    ],
    EthereumNetwork.MANTLE_TESTNET: [
        ("0xC22834581EbC8527d974F8a1c97E1bEA4EF910BC", 4404053),  # v1.3.0
    ],
    EthereumNetwork.MANTLE: [
        ("0xC22834581EbC8527d974F8a1c97E1bEA4EF910BC", 1504),  # v1.3.0
    ],
    EthereumNetwork.CASCADIA_TESTNET: [
        ("0xC22834581EbC8527d974F8a1c97E1bEA4EF910BC", 1408580),  # v1.3.0
    ],
    EthereumNetwork.OASIS_SAPPHIRE_TESTNET: [
        ("0xC22834581EbC8527d974F8a1c97E1bEA4EF910BC", 1378137),  # v1.3.0
    ],
    EthereumNetwork.OASIS_SAPPHIRE: [
        ("0xC22834581EbC8527d974F8a1c97E1bEA4EF910BC", 325632),  # v1.3.0
    ],
    EthereumNetwork.EDGEWARE_MAINNET: [
        ("0xa6B71E26C5e0845f74c812102Ca7114b6a896AB2", 18176812),  # v1.3.0
    ],
    EthereumNetwork.LINEA: [
        ("0xa6B71E26C5e0845f74c812102Ca7114b6a896AB2", 10),  # v1.3.0
    ],
    EthereumNetwork.NEON_EVM_DEVNET: [
        ("0xC22834581EbC8527d974F8a1c97E1bEA4EF910BC", 205146874),  # v1.3.0
    ],
    EthereumNetwork.NEON_EVM_MAINNET: [
        ("0xC22834581EbC8527d974F8a1c97E1bEA4EF910BC", 203993869),  # v1.3.0
    ],
    EthereumNetwork.SCROLL_SEPOLIA_TESTNET: [
        ("0xa6B71E26C5e0845f74c812102Ca7114b6a896AB2", 6254),  # v1.3.0
    ],
    EthereumNetwork.FANTOM_OPERA: [
        ("0xC22834581EbC8527d974F8a1c97E1bEA4EF910BC", 38810826),  # v1.3.0
        ("0xa6B71E26C5e0845f74c812102Ca7114b6a896AB2", 21817221),  # v1.3.0
    ],
    EthereumNetwork.FANTOM_TESTNET: [
        ("0xa6B71E26C5e0845f74c812102Ca7114b6a896AB2", 4627348),  # v1.3.0
        ("0x63B5caf390e8AF7133DBE6bA92A69167a854Ac91", 4627348),  # v1.3.0
    ],
    EthereumNetwork.RSK_MAINNET: [
        ("0xa6B71E26C5e0845f74c812102Ca7114b6a896AB2", 3891234),  # v1.3.0
    ],
    EthereumNetwork.RSK_TESTNET: [
        ("0xa6B71E26C5e0845f74c812102Ca7114b6a896AB2", 2362232),  # v1.3.0
    ],
    EthereumNetwork.JAPAN_OPEN_CHAIN_MAINNET: [
        ("0xC22834581EbC8527d974F8a1c97E1bEA4EF910BC", 7709119),  # v1.3.0
    ],
    EthereumNetwork.JAPAN_OPEN_CHAIN_TESTNET: [
        ("0xC22834581EbC8527d974F8a1c97E1bEA4EF910BC", 1315556),  # v1.3.0
    ],
    EthereumNetwork.ZETACHAIN_ATHENS_TESTNET: [
        ("0xC22834581EbC8527d974F8a1c97E1bEA4EF910BC", 1962972),  # v1.3.0
    ],
    EthereumNetwork.SCROLL: [
        ("0xa6B71E26C5e0845f74c812102Ca7114b6a896AB2", 179),  # v1.3.0
    ],
    EthereumNetwork.TELOS_EVM_MAINNET: [
        ("0xa6B71E26C5e0845f74c812102Ca7114b6a896AB2", 237435678),  # v1.3.0
    ],
    EthereumNetwork.TELOS_EVM_TESTNET: [
        ("0xa6B71E26C5e0845f74c812102Ca7114b6a896AB2", 194005709),  # v1.3.0
    ],
    EthereumNetwork.PGN_MAINNET: [
        ("0xa6B71E26C5e0845f74c812102Ca7114b6a896AB2", 344314),  # v1.3.0
    ],
    EthereumNetwork.PGN_TESTNET: [
        ("0xa6B71E26C5e0845f74c812102Ca7114b6a896AB2", 1774097),  # v1.3.0
    ],
    EthereumNetwork.ARTHERA_TESTNET: [
        ("0x4e1DCf7AD4e460CfD30791CCC4F9c8a4f820ec67", 4186337),  # v1.4.1
        ("0xC22834581EbC8527d974F8a1c97E1bEA4EF910BC", 119959),  # v1.3.0
    ],
<<<<<<< HEAD
    EthereumNetwork.HAQQ_NETWORK: [
        ("0x4e1DCf7AD4e460CfD30791CCC4F9c8a4f820ec67", 9054785),  # v1.4.1
        ("0xa6B71E26C5e0845f74c812102Ca7114b6a896AB2", 422239),  # v1.3.0
    ],
    EthereumNetwork.HAQQ_TESTNET: [
        ("0x4e1DCf7AD4e460CfD30791CCC4F9c8a4f820ec67", 7031865),  # v1.4.1
        ("0xC22834581EbC8527d974F8a1c97E1bEA4EF910BC", 1514954),  # v1.3.0
=======
    EthereumNetwork.MANTA_PACIFIC_MAINNET: [
        ("0xa6B71E26C5e0845f74c812102Ca7114b6a896AB2", 338464),  # v1.3.0
>>>>>>> 17fa076a
    ],
}<|MERGE_RESOLUTION|>--- conflicted
+++ resolved
@@ -651,7 +651,10 @@
         ("0xfb1bffC9d739B8D520DaF37dF666da4C687191EA", 119967, "1.3.0+L2"),
         ("0x69f4D1788e39c87893C980c06EdF4b7f686e2938", 119968, "1.3.0"),
     ],
-<<<<<<< HEAD
+    EthereumNetwork.MANTA_PACIFIC_MAINNET: [
+        ("0x3E5c63644E683549055b9Be8653de26E0B4CD36E", 338471, "1.3.0+L2"),
+        ("0xd9Db270c1B5E3Bd161E8c8503c55cEABeE709552", 338472, "1.3.0"),
+    ],
     EthereumNetwork.HAQQ_NETWORK: [
         ("0x29fcB43b46531BcA003ddC8FCB67FFE91900C762", 9054796, "1.4.1+L2"),
         ("0x41675C099F32341bf84BFc5382aF534df5C7461a", 9054798, "1.4.1"),
@@ -663,11 +666,6 @@
         ("0x41675C099F32341bf84BFc5382aF534df5C7461a", 7031879, "1.4.1"),
         ("0xfb1bffC9d739B8D520DaF37dF666da4C687191EA", 1514959, "1.3.0+L2"),
         ("0x69f4D1788e39c87893C980c06EdF4b7f686e2938", 1514966, "1.3.0"),
-=======
-    EthereumNetwork.MANTA_PACIFIC_MAINNET: [
-        ("0x3E5c63644E683549055b9Be8653de26E0B4CD36E", 338471, "1.3.0+L2"),
-        ("0xd9Db270c1B5E3Bd161E8c8503c55cEABeE709552", 338472, "1.3.0"),
->>>>>>> 17fa076a
     ],
 }
 
@@ -1102,17 +1100,15 @@
         ("0x4e1DCf7AD4e460CfD30791CCC4F9c8a4f820ec67", 4186337),  # v1.4.1
         ("0xC22834581EbC8527d974F8a1c97E1bEA4EF910BC", 119959),  # v1.3.0
     ],
-<<<<<<< HEAD
-    EthereumNetwork.HAQQ_NETWORK: [
+    EthereumNetwork.MANTA_PACIFIC_MAINNET: [
+        ("0xa6B71E26C5e0845f74c812102Ca7114b6a896AB2", 338464),  # v1.3.0
+    ],
+      EthereumNetwork.HAQQ_NETWORK: [
         ("0x4e1DCf7AD4e460CfD30791CCC4F9c8a4f820ec67", 9054785),  # v1.4.1
         ("0xa6B71E26C5e0845f74c812102Ca7114b6a896AB2", 422239),  # v1.3.0
     ],
     EthereumNetwork.HAQQ_TESTNET: [
         ("0x4e1DCf7AD4e460CfD30791CCC4F9c8a4f820ec67", 7031865),  # v1.4.1
         ("0xC22834581EbC8527d974F8a1c97E1bEA4EF910BC", 1514954),  # v1.3.0
-=======
-    EthereumNetwork.MANTA_PACIFIC_MAINNET: [
-        ("0xa6B71E26C5e0845f74c812102Ca7114b6a896AB2", 338464),  # v1.3.0
->>>>>>> 17fa076a
     ],
 }