--- conflicted
+++ resolved
@@ -55,9 +55,6 @@
         EthereumNetwork.SCROLL_SEPOLIA_TESTNET: "https://sepolia-blockscout.scroll.io/graphiql",
         EthereumNetwork.MANTLE: "https://explorer.mantle.xyz/graphiql",
         EthereumNetwork.MANTLE_TESTNET: "https://explorer.testnet.mantle.xyz/graphiql",
-<<<<<<< HEAD
-        EthereumNetwork.MANTA_PACIFIC_MAINNET: "https://pacific-explorer.manta.network/graphiql"
-=======
         EthereumNetwork.JAPAN_OPEN_CHAIN_MAINNET: "https://mainnet.japanopenchain.org/graphiql",
         EthereumNetwork.JAPAN_OPEN_CHAIN_TESTNET: "https://explorer.testnet.japanopenchain.org/graphiql",
         EthereumNetwork.ZETACHAIN_ATHENS_TESTNET: "https://zetachain-athens-3.blockscout.com/graphiql",
@@ -78,7 +75,7 @@
         EthereumNetwork.CRONOS_TESTNET: "https://cronos.org/explorer/testnet3/graphiql",
         EthereumNetwork.THUNDERCORE_MAINNET: "https://explorer-mainnet.thundercore.com/graphiql",
         EthereumNetwork.THUNDERCORE_TESTNET: "https://explorer-testnet.thundercore.com/graphiql",
->>>>>>> f05a8834
+        EthereumNetwork.MANTA_PACIFIC_MAINNET: "https://pacific-explorer.manta.network/graphiql",
     }
 
     def __init__(self, network: EthereumNetwork):
