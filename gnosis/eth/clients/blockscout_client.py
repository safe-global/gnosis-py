import json
from typing import Any, Dict, Optional
from urllib.parse import urljoin

import requests
from eth_typing import ChecksumAddress

from .. import EthereumNetwork
from .contract_metadata import ContractMetadata


class BlockscoutClientException(Exception):
    pass


class BlockScoutConfigurationProblem(BlockscoutClientException):
    pass


class BlockscoutClient:
    NETWORK_WITH_URL = {
        EthereumNetwork.GNOSIS: "https://gnosis.blockscout.com/api/v1/graphql",
        EthereumNetwork.ENERGY_WEB_CHAIN: "https://explorer.energyweb.org/graphiql",
        EthereumNetwork.ENERGY_WEB_VOLTA_TESTNET: "https://volta-explorer.energyweb.org/graphiql",
        EthereumNetwork.POLIS_MAINNET: "https://explorer.polis.tech/graphiql",
        EthereumNetwork.BOBA_NETWORK: "https://blockexplorer.boba.network/graphiql",
        EthereumNetwork.GATHER_DEVNET_NETWORK: "https://devnet-explorer.gather.network/graphiql",
        EthereumNetwork.GATHER_TESTNET_NETWORK: "https://testnet-explorer.gather.network/graphiql",
        EthereumNetwork.GATHER_MAINNET_NETWORK: "https://explorer.gather.network/graphiql",
        EthereumNetwork.METIS_GOERLI_TESTNET: "https://goerli.explorer.metisdevops.link/graphiql",
        EthereumNetwork.METIS_ANDROMEDA_MAINNET: "https://andromeda-explorer.metis.io/graphiql",
        EthereumNetwork.FUSE_MAINNET: "https://explorer.fuse.io/graphiql",
        EthereumNetwork.VELAS_EVM_MAINNET: "https://evmexplorer.velas.com/graphiql",
        EthereumNetwork.REI_NETWORK: "https://scan.rei.network/graphiql",
        EthereumNetwork.REI_CHAIN_TESTNET: "https://scan-test.rei.network/graphiql",
        EthereumNetwork.METER_MAINNET: "https://scan.meter.io/graphiql",
        EthereumNetwork.METER_TESTNET: "https://scan-warringstakes.meter.io/graphiql",
        EthereumNetwork.GODWOKEN_TESTNET_V1: "https://v1.betanet.gwscan.com/graphiql",
        EthereumNetwork.GODWOKEN_MAINNET: "https://v1.gwscan.com/graphiql",
        EthereumNetwork.VENIDIUM_TESTNET: "https://evm-testnet.venidiumexplorer.com/graphiql",
        EthereumNetwork.VENIDIUM_MAINNET: "https://evm.venidiumexplorer.com/graphiql",
        EthereumNetwork.KLAYTN_TESTNET_BAOBAB: "https://baobab.scope.klaytn.com/graphiql",
        EthereumNetwork.KLAYTN_MAINNET_CYPRESS: "https://scope.klaytn.com/graphiql",
        EthereumNetwork.ACALA_NETWORK: "https://blockscout.acala.network/graphiql",
        EthereumNetwork.KARURA_NETWORK_TESTNET: "https://blockscout.karura.network/graphiql",
        EthereumNetwork.ASTAR: "https://blockscout.com/astar/graphiql",
        EthereumNetwork.SHIDEN: "https://blockscout.com/shiden/graphiql",
        EthereumNetwork.EVMOS: "https://evm.evmos.org/graphiql",
        EthereumNetwork.EVMOS_TESTNET: "https://evm.evmos.dev/graphiql",
        EthereumNetwork.KCC_MAINNET: "https://scan.kcc.io/graphiql",
        EthereumNetwork.KCC_TESTNET: "https://scan-testnet.kcc.network/graphiql",
        EthereumNetwork.CROSSBELL: "https://scan.crossbell.io/graphiql",
        EthereumNetwork.ETHEREUM_CLASSIC_MAINNET: "https://blockscout.com/etc/mainnet/graphiql",
        EthereumNetwork.ETHEREUM_CLASSIC_TESTNET_MORDOR: "https://blockscout.com/etc/mordor/graphiql",
        EthereumNetwork.SCROLL_SEPOLIA_TESTNET: "https://sepolia-blockscout.scroll.io/graphiql",
        EthereumNetwork.MANTLE: "https://explorer.mantle.xyz/graphiql",
        EthereumNetwork.MANTLE_TESTNET: "https://explorer.testnet.mantle.xyz/graphiql",
        EthereumNetwork.JAPAN_OPEN_CHAIN_MAINNET: "https://mainnet.japanopenchain.org/graphiql",
        EthereumNetwork.JAPAN_OPEN_CHAIN_TESTNET: "https://explorer.testnet.japanopenchain.org/graphiql",
        EthereumNetwork.ZETACHAIN_ATHENS_TESTNET: "https://zetachain-athens-3.blockscout.com/graphiql",
        EthereumNetwork.SCROLL: "https://blockscout.scroll.io/graphiql",
        EthereumNetwork.RSK_MAINNET: "https://rootstock.blockscout.com/graphiql",
        EthereumNetwork.RSK_TESTNET: "https://rootstock-testnet.blockscout.com/graphiql",
        EthereumNetwork.LINEA: "https://explorer.linea.build/graphiql",
        EthereumNetwork.LINEA_TESTNET: "https://explorer.goerli.linea.build/graphiql",
        EthereumNetwork.NEON_EVM_MAINNET: "https://neon.blockscout.com/graphiql",
        EthereumNetwork.NEON_EVM_DEVNET: "https://neon-devnet.blockscout.com/graphiql",
        EthereumNetwork.OASIS_SAPPHIRE: "https://explorer.sapphire.oasis.io/graphiql",
        EthereumNetwork.OASIS_SAPPHIRE_TESTNET: "https://testnet.explorer.sapphire.oasis.dev/graphiql",
        EthereumNetwork.CASCADIA_TESTNET: "https://explorer.cascadia.foundation/graphiql",
        EthereumNetwork.TENET: "https://tenetscan.io/graphiql",
        EthereumNetwork.TENET_TESTNET: "https://testnet.tenetscan.io/graphiql",
        EthereumNetwork.VELAS_EVM_MAINNET: "https://evmexplorer.velas.com/graphiql",
        EthereumNetwork.CRONOS_MAINNET_BETA: "https://cronos.org/explorer/graphiql",
        EthereumNetwork.CRONOS_TESTNET: "https://cronos.org/explorer/testnet3/graphiql",
        EthereumNetwork.THUNDERCORE_MAINNET: "https://explorer-mainnet.thundercore.com/graphiql",
        EthereumNetwork.THUNDERCORE_TESTNET: "https://explorer-testnet.thundercore.com/graphiql",
<<<<<<< HEAD
        EthereumNetwork.MANTA_PACIFIC_MAINNET: "https://pacific-explorer.manta.network/graphiql",
=======
        EthereumNetwork.PGN_MAINNET: "https://explorer.publicgoods.network/graphiql",
        EthereumNetwork.PGN_TESTNET: "https://explorer.sepolia.publicgoods.network/graphiql",
        EthereumNetwork.ARTHERA_TESTNET: "https://explorer-test.arthera.net/graphiql",
>>>>>>> 6f6b8a73
    }

    def __init__(self, network: EthereumNetwork):
        self.network = network
        self.grahpql_url = self.NETWORK_WITH_URL.get(network)
        if self.grahpql_url is None:
            raise BlockScoutConfigurationProblem(
                f"Network {network.name} - {network.value} not supported"
            )
        self.http_session = requests.Session()

    def build_url(self, path: str):
        return urljoin(self.grahpql_url, path)

    def _do_request(self, url: str, query: str) -> Optional[Dict[str, Any]]:
        response = self.http_session.post(url, json={"query": query}, timeout=10)
        if not response.ok:
            return None

        return response.json()

    def get_contract_metadata(
        self, address: ChecksumAddress
    ) -> Optional[ContractMetadata]:
        query = '{address(hash: "%s") { hash, smartContract {name, abi} }}' % address
        result = self._do_request(self.grahpql_url, query)
        if (
            result
            and "error" not in result
            and result.get("data", {}).get("address", {})
            and result["data"]["address"]["smartContract"]
        ):
            smart_contract = result["data"]["address"]["smartContract"]
            return ContractMetadata(
                smart_contract["name"], json.loads(smart_contract["abi"]), False
            )<|MERGE_RESOLUTION|>--- conflicted
+++ resolved
@@ -75,13 +75,10 @@
         EthereumNetwork.CRONOS_TESTNET: "https://cronos.org/explorer/testnet3/graphiql",
         EthereumNetwork.THUNDERCORE_MAINNET: "https://explorer-mainnet.thundercore.com/graphiql",
         EthereumNetwork.THUNDERCORE_TESTNET: "https://explorer-testnet.thundercore.com/graphiql",
-<<<<<<< HEAD
-        EthereumNetwork.MANTA_PACIFIC_MAINNET: "https://pacific-explorer.manta.network/graphiql",
-=======
         EthereumNetwork.PGN_MAINNET: "https://explorer.publicgoods.network/graphiql",
         EthereumNetwork.PGN_TESTNET: "https://explorer.sepolia.publicgoods.network/graphiql",
         EthereumNetwork.ARTHERA_TESTNET: "https://explorer-test.arthera.net/graphiql",
->>>>>>> 6f6b8a73
+        EthereumNetwork.MANTA_PACIFIC_MAINNET: "https://pacific-explorer.manta.network/graphiql",
     }
 
     def __init__(self, network: EthereumNetwork):
