--- conflicted
+++ resolved
@@ -102,13 +102,10 @@
         EthereumNetwork.IOTA_EVM: "https://iota-evm.blockscout.com/graphiql",
         EthereumNetwork.BITROCK_MAINNET: "https://explorer.bit-rock.io/api/v1/graphql",
         EthereumNetwork.BITROCK_TESTNET: "https://testnetscan.bit-rock.io/api/v1/graphql",
-<<<<<<< HEAD
-        EthereumNetwork.PULSECHAIN: "https://scan.9mm.pro/graphiql",
-=======
         EthereumNetwork.OP_CELESTIA_RASPBERRY: "https://opcelestia-raspberry.gelatoscout.com/api/v1/graphql",
         EthereumNetwork.POLYGON_BLACKBERRY: "https://polygon-blackberry.gelatoscout.com/api/v1/graphql",
         EthereumNetwork.ARBITRUM_BLUEBERRY: "https://arb-blueberry.gelatoscout.com/api/v1/graphql",
->>>>>>> 8584dab1
+        EthereumNetwork.PULSECHAIN: "https://scan.9mm.pro/graphiql",
     }
 
     def __init__(self, network: EthereumNetwork):
