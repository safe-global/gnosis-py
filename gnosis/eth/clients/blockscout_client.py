--- conflicted
+++ resolved
@@ -81,13 +81,10 @@
         EthereumNetwork.MANTA_PACIFIC_MAINNET: "https://pacific-explorer.manta.network/graphiql",
         EthereumNetwork.KROMA: "https://blockscout.kroma.network/graphiql",
         EthereumNetwork.KROMA_SEPOLIA: "https://blockscout.sepolia.kroma.network/graphiql",
-<<<<<<< HEAD
         EthereumNetwork.ZORA_NETWORK: "https://explorer.mode.network/graphiql",
+        EthereumNetwork.ZORA: "https://explorer.mode.network/graphiql",
         EthereumNetwork.HAQQ_NETWORK: "https://explorer.haqq.network/graphiql",
         EthereumNetwork.HAQQ_CHAIN_TESTNET: "https://explorer.testedge2.haqq.network/graphiql",
-=======
-        EthereumNetwork.ZORA: "https://explorer.mode.network/graphiql",
->>>>>>> 46720973
     }
 
     def __init__(self, network: EthereumNetwork):
