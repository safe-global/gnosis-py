import json
from typing import Any, Dict, Optional
from urllib.parse import urljoin

import requests
from eth_typing import ChecksumAddress

from .. import EthereumNetwork
from .contract_metadata import ContractMetadata


class BlockscoutClientException(Exception):
    pass


class BlockScoutConfigurationProblem(BlockscoutClientException):
    pass


class BlockscoutClient:
    NETWORK_WITH_URL = {
        EthereumNetwork.GNOSIS: "https://gnosis.blockscout.com/api/v1/graphql",
        EthereumNetwork.ENERGY_WEB_CHAIN: "https://explorer.energyweb.org/graphiql",
        EthereumNetwork.ENERGY_WEB_VOLTA_TESTNET: "https://volta-explorer.energyweb.org/graphiql",
        EthereumNetwork.POLIS_MAINNET: "https://explorer.polis.tech/graphiql",
        EthereumNetwork.BOBA_NETWORK: "https://blockexplorer.boba.network/graphiql",
        EthereumNetwork.GATHER_DEVNET_NETWORK: "https://devnet-explorer.gather.network/graphiql",
        EthereumNetwork.GATHER_TESTNET_NETWORK: "https://testnet-explorer.gather.network/graphiql",
        EthereumNetwork.GATHER_MAINNET_NETWORK: "https://explorer.gather.network/graphiql",
        EthereumNetwork.METIS_GOERLI_TESTNET: "https://goerli.explorer.metisdevops.link/graphiql",
        EthereumNetwork.METIS_ANDROMEDA_MAINNET: "https://andromeda-explorer.metis.io/graphiql",
        EthereumNetwork.FUSE_MAINNET: "https://explorer.fuse.io/graphiql",
        EthereumNetwork.VELAS_EVM_MAINNET: "https://evmexplorer.velas.com/graphiql",
        EthereumNetwork.REI_NETWORK: "https://scan.rei.network/graphiql",
        EthereumNetwork.REI_CHAIN_TESTNET: "https://scan-test.rei.network/graphiql",
        EthereumNetwork.METER_MAINNET: "https://scan.meter.io/graphiql",
        EthereumNetwork.METER_TESTNET: "https://scan-warringstakes.meter.io/graphiql",
        EthereumNetwork.GODWOKEN_TESTNET_V1: "https://v1.betanet.gwscan.com/graphiql",
        EthereumNetwork.GODWOKEN_MAINNET: "https://v1.gwscan.com/graphiql",
        EthereumNetwork.VENIDIUM_TESTNET: "https://evm-testnet.venidiumexplorer.com/graphiql",
        EthereumNetwork.VENIDIUM_MAINNET: "https://evm.venidiumexplorer.com/graphiql",
        EthereumNetwork.KLAYTN_TESTNET_BAOBAB: "https://baobab.scope.klaytn.com/graphiql",
        EthereumNetwork.KLAYTN_MAINNET_CYPRESS: "https://scope.klaytn.com/graphiql",
        EthereumNetwork.ACALA_NETWORK: "https://blockscout.acala.network/graphiql",
        EthereumNetwork.KARURA_NETWORK_TESTNET: "https://blockscout.karura.network/graphiql",
        EthereumNetwork.ASTAR: "https://blockscout.com/astar/graphiql",
        EthereumNetwork.SHIDEN: "https://blockscout.com/shiden/graphiql",
        EthereumNetwork.EVMOS: "https://evm.evmos.org/graphiql",
        EthereumNetwork.EVMOS_TESTNET: "https://evm.evmos.dev/graphiql",
        EthereumNetwork.KCC_MAINNET: "https://scan.kcc.io/graphiql",
        EthereumNetwork.KCC_TESTNET: "https://scan-testnet.kcc.network/graphiql",
        EthereumNetwork.CROSSBELL: "https://scan.crossbell.io/graphiql",
        EthereumNetwork.ETHEREUM_CLASSIC_MAINNET: "https://blockscout.com/etc/mainnet/graphiql",
        EthereumNetwork.ETHEREUM_CLASSIC_TESTNET_MORDOR: "https://blockscout.com/etc/mordor/graphiql",
        EthereumNetwork.SCROLL_SEPOLIA_TESTNET: "https://sepolia-blockscout.scroll.io/graphiql",
        EthereumNetwork.MANTLE: "https://explorer.mantle.xyz/graphiql",
        EthereumNetwork.MANTLE_TESTNET: "https://explorer.testnet.mantle.xyz/graphiql",
        EthereumNetwork.JAPAN_OPEN_CHAIN_MAINNET: "https://mainnet.japanopenchain.org/graphiql",
        EthereumNetwork.JAPAN_OPEN_CHAIN_TESTNET: "https://explorer.testnet.japanopenchain.org/graphiql",
        EthereumNetwork.ZETACHAIN_ATHENS_TESTNET: "https://zetachain-athens-3.blockscout.com/graphiql",
        EthereumNetwork.SCROLL: "https://blockscout.scroll.io/graphiql",
        EthereumNetwork.RSK_MAINNET: "https://rootstock.blockscout.com/graphiql",
        EthereumNetwork.RSK_TESTNET: "https://rootstock-testnet.blockscout.com/graphiql",
        EthereumNetwork.LINEA: "https://explorer.linea.build/graphiql",
        EthereumNetwork.LINEA_TESTNET: "https://explorer.goerli.linea.build/graphiql",
        EthereumNetwork.NEON_EVM_MAINNET: "https://neon.blockscout.com/graphiql",
        EthereumNetwork.NEON_EVM_DEVNET: "https://neon-devnet.blockscout.com/graphiql",
        EthereumNetwork.OASIS_SAPPHIRE: "https://explorer.sapphire.oasis.io/graphiql",
        EthereumNetwork.OASIS_SAPPHIRE_TESTNET: "https://testnet.explorer.sapphire.oasis.dev/graphiql",
        EthereumNetwork.CASCADIA_TESTNET: "https://explorer.cascadia.foundation/graphiql",
        EthereumNetwork.TENET: "https://tenetscan.io/graphiql",
        EthereumNetwork.TENET_TESTNET: "https://testnet.tenetscan.io/graphiql",
        EthereumNetwork.VELAS_EVM_MAINNET: "https://evmexplorer.velas.com/graphiql",
        EthereumNetwork.CRONOS_MAINNET_BETA: "https://cronos.org/explorer/graphiql",
        EthereumNetwork.CRONOS_TESTNET: "https://cronos.org/explorer/testnet3/graphiql",
        EthereumNetwork.THUNDERCORE_MAINNET: "https://explorer-mainnet.thundercore.com/graphiql",
        EthereumNetwork.THUNDERCORE_TESTNET: "https://explorer-testnet.thundercore.com/graphiql",
        EthereumNetwork.PGN_MAINNET: "https://explorer.publicgoods.network/graphiql",
        EthereumNetwork.PGN_TESTNET: "https://explorer.sepolia.publicgoods.network/graphiql",
        EthereumNetwork.ARTHERA_TESTNET: "https://explorer-test.arthera.net/graphiql",
<<<<<<< HEAD
        EthereumNetwork.HAQQ_NETWORK: "https://explorer.haqq.network/graphiql",
        EthereumNetwork.HAQQ_TESTNET: "https://explorer.testedge2.haqq.network/graphiql",
=======
        EthereumNetwork.MANTA_PACIFIC_MAINNET: "https://pacific-explorer.manta.network/graphiql",
>>>>>>> 17fa076a
    }

    def __init__(self, network: EthereumNetwork):
        self.network = network
        self.grahpql_url = self.NETWORK_WITH_URL.get(network)
        if self.grahpql_url is None:
            raise BlockScoutConfigurationProblem(
                f"Network {network.name} - {network.value} not supported"
            )
        self.http_session = requests.Session()

    def build_url(self, path: str):
        return urljoin(self.grahpql_url, path)

    def _do_request(self, url: str, query: str) -> Optional[Dict[str, Any]]:
        response = self.http_session.post(url, json={"query": query}, timeout=10)
        if not response.ok:
            return None

        return response.json()

    def get_contract_metadata(
        self, address: ChecksumAddress
    ) -> Optional[ContractMetadata]:
        query = '{address(hash: "%s") { hash, smartContract {name, abi} }}' % address
        result = self._do_request(self.grahpql_url, query)
        if (
            result
            and "error" not in result
            and result.get("data", {}).get("address", {})
            and result["data"]["address"]["smartContract"]
        ):
            smart_contract = result["data"]["address"]["smartContract"]
            return ContractMetadata(
                smart_contract["name"], json.loads(smart_contract["abi"]), False
            )<|MERGE_RESOLUTION|>--- conflicted
+++ resolved
@@ -78,12 +78,9 @@
         EthereumNetwork.PGN_MAINNET: "https://explorer.publicgoods.network/graphiql",
         EthereumNetwork.PGN_TESTNET: "https://explorer.sepolia.publicgoods.network/graphiql",
         EthereumNetwork.ARTHERA_TESTNET: "https://explorer-test.arthera.net/graphiql",
-<<<<<<< HEAD
+        EthereumNetwork.MANTA_PACIFIC_MAINNET: "https://pacific-explorer.manta.network/graphiql",
         EthereumNetwork.HAQQ_NETWORK: "https://explorer.haqq.network/graphiql",
         EthereumNetwork.HAQQ_TESTNET: "https://explorer.testedge2.haqq.network/graphiql",
-=======
-        EthereumNetwork.MANTA_PACIFIC_MAINNET: "https://pacific-explorer.manta.network/graphiql",
->>>>>>> 17fa076a
     }
 
     def __init__(self, network: EthereumNetwork):
