--- conflicted
+++ resolved
@@ -54,13 +54,10 @@
         EthereumNetwork.LINEA_TESTNET: "https://goerli.lineascan.build",
         EthereumNetwork.MANTLE: "https://explorer.mantle.xyz",
         EthereumNetwork.MANTLE_TESTNET: "https://explorer.testnet.mantle.xyz",
-<<<<<<< HEAD
         EthereumNetwork.JAPAN_OPEN_CHAIN_MAINNET: "https://mainnet.japanopenchain.org",
         EthereumNetwork.JAPAN_OPEN_CHAIN_TESTNET: "https://explorer.testnet.japanopenchain.org",
-=======
         EthereumNetwork.SCROLL_SEPOLIA_TESTNET: "https://sepolia.scrollscan.dev",
         EthereumNetwork.SCROLL: "https://scrollscan.com",
->>>>>>> a1ffc5f7
     }
 
     NETWORK_WITH_API_URL = {
@@ -95,13 +92,10 @@
         EthereumNetwork.LINEA_TESTNET: "https://api-testnet.lineascan.build",
         EthereumNetwork.MANTLE: "https://explorer.mantle.xyz",
         EthereumNetwork.MANTLE_TESTNET: "https://explorer.testnet.mantle.xyz",
-<<<<<<< HEAD
         EthereumNetwork.JAPAN_OPEN_CHAIN_MAINNET: "https://mainnet.japanopenchain.org/api",
         EthereumNetwork.JAPAN_OPEN_CHAIN_TESTNET: "https://explorer.testnet.japanopenchain.org/api",
-=======
         EthereumNetwork.SCROLL_SEPOLIA_TESTNET: "https://api-sepolia.scrollscan.dev",
         EthereumNetwork.SCROLL: "https://api.scrollscan.com",
->>>>>>> a1ffc5f7
     }
     HTTP_HEADERS = {
         "User-Agent": "curl/7.77.0",
