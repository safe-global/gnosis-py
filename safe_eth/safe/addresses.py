--- conflicted
+++ resolved
@@ -1973,7 +1973,6 @@
         ("0x41675C099F32341bf84BFc5382aF534df5C7461a", 261807, "1.4.1"),  # v1.4.1
         ("0x29fcB43b46531BcA003ddC8FCB67FFE91900C762", 261813, "1.4.1+L2"),  # v1.4.1+L2
     ],
-<<<<<<< HEAD
     EthereumNetwork.HASHKEY_CHAIN_TESTNET: [
         ("0xd9Db270c1B5E3Bd161E8c8503c55cEABeE709552", 4795480, "1.3.0"),  # v1.3.0
         (
@@ -2029,11 +2028,10 @@
             454704,
             "1.3.0+L2",
         ),  # 1.3.0+L2 canonical
-=======
+    ],
     EthereumNetwork.EXSAT_TESTNET: [
         ("0x41675C099F32341bf84BFc5382aF534df5C7461a", 7691657, "1.4.1"),
         ("0x29fcB43b46531BcA003ddC8FCB67FFE91900C762", 7691662, "1.4.1+L2"),
->>>>>>> a3c40a25
     ],
 }
 
@@ -3024,7 +3022,6 @@
         ("0xC22834581EbC8527d974F8a1c97E1bEA4EF910BC", 261536),  # v1.3.0
         ("0x4e1DCf7AD4e460CfD30791CCC4F9c8a4f820ec67", 261762),  # v1.4.1
     ],
-<<<<<<< HEAD
     EthereumNetwork.HASHKEY_CHAIN_TESTNET: [
         ("0xa6B71E26C5e0845f74c812102Ca7114b6a896AB2", 4795410),  # v1.3.0
         ("0x4e1DCf7AD4e460CfD30791CCC4F9c8a4f820ec67", 4794946),  # v1.4.1
@@ -3043,9 +3040,8 @@
         ("0x4e1DCf7AD4e460CfD30791CCC4F9c8a4f820ec67", 454711),  # v1.4.1
         ("0xC22834581EbC8527d974F8a1c97E1bEA4EF910BC", 454704),  # v1.3.0 eip155
         ("0xa6B71E26C5e0845f74c812102Ca7114b6a896AB2", 454704),  # v1.3.0 canonical
-=======
+    ],
     EthereumNetwork.EXSAT_TESTNET: [
         ("0x4e1DCf7AD4e460CfD30791CCC4F9c8a4f820ec67", 7691605),  # v1.4.1
->>>>>>> a3c40a25
     ],
 }